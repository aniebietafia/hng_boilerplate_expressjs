name: Build, Test, and Deploy for Prod Branch

on:
  push:
    branches:
      - main

jobs:
  build:
    runs-on: self-hosted
    defaults:
      run:
        working-directory: /var/www/aihomework/prod

    steps:
      - name: Pull from GitHub
        run: |
          git fetch origin
          git reset --hard origin/main

      - name: Install dependencies
        run: yarn install

      - name: Build the dist
        run: yarn build

      - name: Setup service file
        run: sudo cp server-script/aihomeworkprod.service /etc/systemd/system

      - name: Start the app
        run: |
          sudo systemctl daemon-reload
          sudo systemctl restart aihomeworkprod
<<<<<<< HEAD

  # test:
  #   -name: Run test
  #   run: yarn jest
=======
>>>>>>> ba6d3e2e
<|MERGE_RESOLUTION|>--- conflicted
+++ resolved
@@ -31,10 +31,7 @@
         run: |
           sudo systemctl daemon-reload
           sudo systemctl restart aihomeworkprod
-<<<<<<< HEAD
 
   # test:
   #   -name: Run test
-  #   run: yarn jest
-=======
->>>>>>> ba6d3e2e
+  #   run: yarn jest