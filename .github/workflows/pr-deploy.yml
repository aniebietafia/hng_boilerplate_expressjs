--- conflicted
+++ resolved
@@ -16,12 +16,7 @@
 
       - id: deploy
         name: Pull Request Deploy
-<<<<<<< HEAD
         uses: hngprojects/pr-deploy@main-patch
-
-=======
-        uses: hngprojects/pr-deploy@main
->>>>>>> b7d44680
         with:
           server_host: ${{ secrets.SERVER_HOST }}
           server_username: ${{ secrets.SERVER_USERNAME }}
@@ -31,13 +26,8 @@
           context: '.'
           dockerfile: 'Dockerfile'
           exposed_port: '8000'
-<<<<<<< HEAD
           #host_volume_path: '/var/'
           #container_volume_path: '/var/'
-=======
-          host_volume_path: '/var/appdata' 
-          container_volume_path: '/app/data' 
->>>>>>> b7d44680
           github_token: ${{ secrets.GITHUB_TOKEN }}
 
       - name: Print Preview URL
