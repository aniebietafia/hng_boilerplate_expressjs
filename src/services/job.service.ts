--- conflicted
+++ resolved
@@ -29,14 +29,13 @@
     return job;
   }
 
-<<<<<<< HEAD
   public async getAllJobs(req: Request): Promise<Job[] | null> {
     try {
       return await Job.find();
     } catch (error) {
       console.error("Failed to fetch jobs", error);
       throw new Error("Could not fetch jobs ");
-=======
+
   public async delete(jobId: string): Promise<Job | null> {
     try {
       const existingJob = await this.jobRepository.findOne({
@@ -55,7 +54,6 @@
       } else {
         throw new HttpError(500, err.message || "Error deleting job");
       }
->>>>>>> 214a52db
     }
   }
 }