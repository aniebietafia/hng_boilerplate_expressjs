import { Organization } from "../models/organization";
import AppDataSource from "../data-source";
import { User } from "../models/user";
import { ICreateOrganisation, IOrgService } from "../types";
import log from "../utils/logger";
import { BadRequest } from "../middleware";
import { UserRole } from "../enums/userRoles";
import { UserOrganization, Invitation } from "../models";
import { v4 as uuidv4 } from "uuid";

export class OrgService implements IOrgService {
  public async createOrganisation(
    payload: ICreateOrganisation,
    userId: string,
  ): Promise<{
    newOrganisation: Partial<Organization>;
  }> {
    try {
      const organisation = new Organization();
      organisation.owner_id = userId;
      Object.assign(organisation, payload);

      const newOrganisation = await AppDataSource.manager.save(organisation);

      const userOrganization = new UserOrganization();
      userOrganization.userId = userId;
      userOrganization.organizationId = newOrganisation.id;
      userOrganization.role = UserRole.ADMIN;

      await AppDataSource.manager.save(userOrganization);

      return { newOrganisation };
    } catch (error) {
      console.log(error);
      throw new BadRequest("Client error");
    }
  }

  public async removeUser(
    org_id: string,
    user_id: string,
  ): Promise<User | null> {
    const userRepository = AppDataSource.getRepository(User);
    const organizationRepository = AppDataSource.getRepository(Organization);

    const user = await userRepository.findOne({
      where: { id: user_id },
      relations: ["organizations"],
    });
    if (!user) {
      return null;
    }

    const organization = await organizationRepository.findOne({
      where: { id: org_id },
      relations: ["users"],
    });
    if (!organization) {
      return null;
    }

    const userInOrganization = organization.users.some(
      (user) => user.id === user_id,
    );
    if (!userInOrganization) {
      return null;
    }

    organization.users = organization.users.filter(
      (user) => user.id !== user_id,
    );
    await organizationRepository.save(organization);

    return user;
  }

  public async getOrganizationsByUserId(
    user_id: string,
  ): Promise<Organization[]> {
    log.info(`Fetching organizations for user_id: ${user_id}`);
    try {
      const organizationRepository = AppDataSource.getRepository(Organization);

      const organizations = await organizationRepository.find({
        where: { owner_id: user_id },
      });

      log.info(`Organizations found: ${organizations.length}`);
      return organizations;
    } catch (error) {
      log.error(`Error fetching organizations for user_id: ${user_id}`, error);
      throw new Error("Failed to fetch organizations");
    }
  }

  public async getSingleOrg(org_id: string): Promise<Organization | null> {
    try {
      const organization = await AppDataSource.getRepository(
        Organization,
      ).findOne({
        where: {
          id: org_id,
        },
        relations: ["users"],
      });
      if (!organization) {
        return null;
      }
      return organization;
    } catch (error) {
      throw new Error("Failed to fetch organization");
    }
  }

  public async createInvitation(
    orgId: string,
    email: string,
    inviterId: string,
  ): Promise<void> {
    const invitationRepository = AppDataSource.getRepository(Invitation);
    const organisationRepository = AppDataSource.getRepository(Organization);
    const userRepository = AppDataSource.getRepository(User);

    const organization = await organisationRepository.findOne({
      where: { id: orgId },
    });
    if (!organization) {
      throw new Error("Organization not found.");
    }

    const inviter = await userRepository.findOne({ where: { id: inviterId } });
    if (!inviter) {
      throw new Error("Inviter not found.");
    }

    if (![UserRole.ADMIN, UserRole.SUPER_ADMIN].includes(inviter.role)) {
      throw new Error("Permission denied.");
    }

    const token = uuidv4();
    const expiresAt = new Date();
    expiresAt.setDate(expiresAt.getDate() + 7); // Token valid for 7days

    const invitation = new Invitation();
    invitation.token = token;
    invitation.expires_at = expiresAt;
    invitation.organization = organization;
    invitation.user = inviter;
    invitation.email = email;

    await invitationRepository.save(invitation);

    // add the base url in the .env file
<<<<<<< HEAD
    const inviteLink = `https://appdomain.com/accept-invite?token=${token}`;
    // add a customised email

    const mailOptions = {
      from: "your-email@gmail.com",
      to: email,
      subject: "Invitation to Join Organization",
      html: `<p>You have been invited to join an organization. Please use the following link to accept the invitation:</p><a href="${inviteLink}">Here</a>`,
    };
    // await sendEmail(email, inviteLink);
=======
    const inviteLink = `https://yourdomain.com/accept-invite?token=${token}`;
    // await sendInvitationEmail(email, inviteLink);
    console.log(token);
>>>>>>> fef56e53
  }

  public async joinOrganizationByInvite(
    inviteToken: string,
    userId: string,
  ): Promise<void> {
    const invitationRepository = AppDataSource.getRepository(Invitation);
    const userRepository = AppDataSource.getRepository(User);
    const organizationRepository = AppDataSource.getRepository(Organization);
    const userOrganizationRepository =
      AppDataSource.getRepository(UserOrganization);

    const user = await userRepository.findOneBy({ id: userId });
    if (!user) {
      throw new Error(
        "User is not registered. Please register to join the organisation",
      );
    }
    const invitation = await invitationRepository.findOne({
      where: { token: inviteToken, email: user.email },
      relations: ["organization"],
    });
    if (!invitation || invitation.expires_at < new Date()) {
      throw new Error("Invalid or expired invitation.");
    }

    const organization = await organizationRepository.findOne({
      where: { id: invitation.organization.id },
      relations: ["userOrganizations"],
    });
    if (!organization) {
      throw new Error("Organisation not found.");
    }

    const existingUserOrg = organization.userOrganizations.find(
      (userOrg) => userOrg.userId === userId,
    );

    if (existingUserOrg) {
      throw new Error("User is already a member of the organisation.");
    }

    const userOrganization = new UserOrganization();
    userOrganization.user = user;
    userOrganization.organization = organization;
    userOrganization.role = UserRole.USER;

    await userOrganizationRepository.save(userOrganization);

    // delete invitation used
    await invitationRepository.remove(invitation);
  }
}<|MERGE_RESOLUTION|>--- conflicted
+++ resolved
@@ -151,7 +151,6 @@
     await invitationRepository.save(invitation);
 
     // add the base url in the .env file
-<<<<<<< HEAD
     const inviteLink = `https://appdomain.com/accept-invite?token=${token}`;
     // add a customised email
 
@@ -162,11 +161,6 @@
       html: `<p>You have been invited to join an organization. Please use the following link to accept the invitation:</p><a href="${inviteLink}">Here</a>`,
     };
     // await sendEmail(email, inviteLink);
-=======
-    const inviteLink = `https://yourdomain.com/accept-invite?token=${token}`;
-    // await sendInvitationEmail(email, inviteLink);
-    console.log(token);
->>>>>>> fef56e53
   }
 
   public async joinOrganizationByInvite(
@@ -185,6 +179,7 @@
         "User is not registered. Please register to join the organisation",
       );
     }
+
     const invitation = await invitationRepository.findOne({
       where: { token: inviteToken, email: user.email },
       relations: ["organization"],
