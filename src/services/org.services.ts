--- conflicted
+++ resolved
@@ -3,15 +3,9 @@
 import { User } from "../models/user";
 import { ICreateOrganisation, IOrgService } from "../types";
 import log from "../utils/logger";
-<<<<<<< HEAD
-import { Invitation } from "../models/invitation";
-import { UserOrganization } from "../models/user-organisation";
-import { UserRole } from "../enums/userRoles";
-=======
 import { BadRequest } from "../middleware";
 import { UserRole } from "../enums/userRoles";
-import { UserOrganization } from "../models";
->>>>>>> 491b5958
+import { UserOrganization, Invitation } from "../models";
 
 export class OrgService implements IOrgService {
   public async createOrganisation(
