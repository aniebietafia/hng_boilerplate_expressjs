import { Repository } from "typeorm";
import { v4 as uuidv4 } from "uuid";
import config from "../config/index";
import AppDataSource from "../data-source";
import { UserRole } from "../enums/userRoles";
import { BadRequest } from "../middleware";
import { Conflict, ResourceNotFound } from "../middleware/error";
import { Invitation, OrgInviteToken, UserOrganization } from "../models";
import { Organization } from "../models/organization";
import { OrganizationRole } from "../models/organization-role.entity";
import { User } from "../models/user";
import { ICreateOrganisation, IOrgService } from "../types";
<<<<<<< HEAD
import log from "../utils/logger";
import { UserOrganization, Invitation } from "../models";
import { v4 as uuidv4 } from "uuid";
=======
>>>>>>> 9d11361d
import { addEmailToQueue } from "../utils/queue";
import renderTemplate from "../views/email/renderTemplate";
const frontendBaseUrl = config.BASE_URL;

export class OrgService implements IOrgService {
  private organizationRepository: Repository<Organization>;
  private organizationRoleRepository: Repository<OrganizationRole>;
  constructor() {
    this.organizationRepository = AppDataSource.getRepository(Organization);
    this.organizationRoleRepository =
      AppDataSource.getRepository(OrganizationRole);
  }
  public async createOrganisation(
    payload: ICreateOrganisation,
    userId: string,
  ): Promise<{
    new_organisation: Partial<Organization>;
  }> {
    try {
      const organisation = new Organization();
      organisation.owner_id = userId;
      Object.assign(organisation, payload);

      const new_organisation = await AppDataSource.manager.save(organisation);

      const userOrganization = new UserOrganization();
      userOrganization.userId = userId;
      userOrganization.organizationId = new_organisation.id;
      userOrganization.role = UserRole.ADMIN;

      await AppDataSource.manager.save(userOrganization);

      return { new_organisation };
    } catch (error) {
      throw new BadRequest("Client error");
    }
  }

  public async removeUser(
    org_id: string,
    user_id: string,
  ): Promise<User | null> {
    const userOrganizationRepository =
      AppDataSource.getRepository(UserOrganization);
    const organizationRepository = AppDataSource.getRepository(Organization);
    const userRepository = AppDataSource.getRepository(User);

    try {
      const userOrganization = await userOrganizationRepository.findOne({
        where: { userId: user_id, organizationId: org_id },
        relations: ["user", "organization"],
      });

      if (!userOrganization) {
        return null;
      }

      await userOrganizationRepository.remove(userOrganization);

      const organization = await organizationRepository.findOne({
        where: { id: org_id, owner_id: user_id },
        relations: ["users"],
      });

      if (organization) {
        organization.users = organization.users.filter(
          (user) => user.id !== user_id,
        );
        await organizationRepository.save(organization);
      }
      if (!organization) {
        return null;
      }
      return userOrganization.user;
    } catch (error) {
      throw new Error("Failed to remove user from organization");
    }
  }

  public async getOrganizationsByUserId(
    user_id: string,
  ): Promise<Organization[]> {
    try {
      const userOrganizationRepository =
        AppDataSource.getRepository(UserOrganization);

      const userOrganizations = await userOrganizationRepository.find({
        where: { userId: user_id },
        relations: ["organization"],
      });

      const organization = userOrganizations.map((org) => org.organization);

      return organization;
    } catch (error) {
      throw new Error("Failed to fetch organizations");
    }
  }

  public async getSingleOrg(
    org_id: string,
    user_id: string,
  ): Promise<Organization | null> {
    try {
      const userOrganizationRepository =
        AppDataSource.getRepository(UserOrganization);

      const userOrganization = await userOrganizationRepository.findOne({
        where: { userId: user_id, organizationId: org_id },
        relations: ["organization"],
      });

      return userOrganization?.organization || null;
    } catch (error) {
      throw new Error("Failed to fetch organization");
    }
  }
  public async updateOrganizationDetails(
    org_id: string,
    userId: string,
    update_data: Partial<Organization>,
  ): Promise<Organization> {
    const organizationRepository = AppDataSource.getRepository(Organization);

    const organization = await organizationRepository.findOne({
      where: { id: org_id, userOrganizations: { user: { id: userId } } },
    });

    if (!organization) {
      throw new ResourceNotFound(`Organization with id '${org_id}' not found`);
    }

    Object.assign(organization, update_data);

    await organizationRepository.update(organization.id, update_data);

    return organization;
  }

  public async generateGenericInviteLink(
    organizationId: string,
  ): Promise<string> {
    const inviteRepository = AppDataSource.getRepository(Invitation);
    const organizationRepository = AppDataSource.getRepository(Organization);
    const organization = await organizationRepository.findOne({
      where: { id: organizationId },
    });
    if (!organization) {
      throw new ResourceNotFound(
        `Organization with ID ${organizationId} not found`,
      );
    }
    const token = uuidv4();

    const invite = inviteRepository.create({
      token,
      isGeneric: true,
      organization: { id: organizationId },
    });

    await inviteRepository.save(invite);

    return `${frontendBaseUrl}/invite?token=${token}`;
  }

  async generateAndSendInviteLinks(
    emails: string[],
    organizationId: string,
  ): Promise<void> {
    const inviteRepository = AppDataSource.getRepository(Invitation);
    const organizationRepository = AppDataSource.getRepository(Organization);
    const organization = await organizationRepository.findOne({
      where: { id: organizationId },
    });
    console.log("here", organization);
    if (!organization) {
      throw new ResourceNotFound(
        `Organization with ID ${organizationId} not found`,
      );
    }

    const invites = emails.map((email) => {
      const token = uuidv4();
      return inviteRepository.create({
        token,
        email: email,
        isGeneric: false,
        organization: { id: organizationId },
      });
    });

    invites.forEach((invite) => {
      const inviteLink = `${frontendBaseUrl}/invite?token=${invite.token}`;
      const emailContent = {
        userName: invite.email.split("@")[0],
        title: "Invitation to Join Organization",
        body: `<p>You have been invited to join ${organization.name} organization. Please use the following link to accept the invitation:</p><a href="${inviteLink}">Here</a>`,
      };

      const mailOptions = {
        from: "admin@mail.com",
        to: invite.email,
        subject: "Invitation to Join Organization",
        html: renderTemplate("custom-email", emailContent),
      };

      addEmailToQueue(mailOptions);
    });
    await inviteRepository.save(invites);
  }

  async addUserToOrganizationWithInvite(
    token: string,
    userId: string,
  ): Promise<string> {
    const inviteRepository = AppDataSource.getRepository(Invitation);
    const userOrganizationRepository =
      AppDataSource.getRepository(UserOrganization);
    const userRepository = AppDataSource.getRepository(User);
    const invite = await inviteRepository.findOne({
      where: { token },
      relations: ["organization"],
    });

    if (!invite) {
      throw new ResourceNotFound("Invalid or expired invite token");
    }

    const user = await userRepository.findOne({ where: { id: userId } });
    if (!user) {
      throw new ResourceNotFound("Please register to join the organization.");
    }
    const existingMembership = await userOrganizationRepository.findOne({
      where: {
        userId: user.id,
        organizationId: invite.organization.id,
      },
    });

    if (existingMembership) {
      throw new Conflict("User already added to organization.");
    }

    const userOrganization = userOrganizationRepository.create({
      userId: user.id,
      organizationId: invite.organization.id,
      user: user,
      organization: invite.organization,
      role: user.role,
    });
    await userOrganizationRepository.save(userOrganization);

    invite.isAccepted = true;
    await inviteRepository.save(invite);

    return "User added to organization successfully";
  }
  async getAllInvite(
    page: number,
    pageSize: number,
  ): Promise<{
    message: string;
    data: Partial<Invitation>[];
    total: number;
    status_code: number;
  }> {
    const inviteRepository = AppDataSource.getRepository(Invitation);

    const [invites, total] = await inviteRepository.findAndCount({
      skip: (page - 1) * pageSize,
      take: pageSize,
    });

    if (invites.length === 0) {
      return {
        status_code: 200,
        message: "No invites yet",
        data: invites,
        total,
      };
    }

    const sentInvites = invites.map((invite) => {
      return {
        id: invite.id,
        token: invite.token,
        isAccepted: invite.isAccepted,
        isGeneric: invite.isGeneric,
        organization: invite.organization,
        email: invite.email,
      };
    });

    return {
      status_code: 200,
      message: "Successfully fetched invites",
      data: sentInvites,
      total,
    };
  }

  public async searchOrganizationMembers(criteria: {
    name?: string;
    email?: string;
  }): Promise<any[]> {
    const userOrganizationRepository =
      AppDataSource.getRepository(UserOrganization);

    const { name, email } = criteria;

    const query = userOrganizationRepository
      .createQueryBuilder("userOrganization")
      .leftJoinAndSelect("userOrganization.user", "user")
      .leftJoinAndSelect("userOrganization.organization", "organization")
      .where("1=1");

    if (name) {
      query.andWhere("LOWER(user.name) LIKE LOWER(:name)", {
        name: `%${name}%`,
      });
    } else if (email) {
      query.andWhere("LOWER(user.email) LIKE LOWER(:email)", {
        email: `%${email}%`,
      });
    }

    const userOrganizations = await query.getMany();

    if (userOrganizations.length > 0) {
      const organizationsMap = new Map<string, any>();

      userOrganizations.forEach((userOrg) => {
        const org = userOrg.organization;
        const user = userOrg.user;

        if (!organizationsMap.has(org.id)) {
          organizationsMap.set(org.id, {
            organizationId: org.id,
            organizationName: org.name,
            organizationEmail: org.email,
            members: [],
          });
        }

        organizationsMap.get(org.id).members.push({
          userId: user.id,
          userName: user.name,
          userEmail: user.email,
        });
      });

      return Array.from(organizationsMap.values());
    }

    return [];
  }

  public async fetchSingleRole(organizationId: string, roleId: string) {
    // const orgRoles = await this.
  }

  public async fetchAllRolesInOrganization(organizationId: string) {
    try {
      const organization = await this.organizationRepository.findOne({
        where: { id: organizationId },
      });

      if (!organization) {
        throw new ResourceNotFound("Organization not found");
      }

      const roles = await this.organizationRoleRepository.find({
        where: { organization: { id: organizationId } },
        select: ["id", "name", "description"],
      });

      return roles;
    } catch (error) {
      throw error;
    }
  }
}<|MERGE_RESOLUTION|>--- conflicted
+++ resolved
@@ -3,19 +3,13 @@
 import config from "../config/index";
 import AppDataSource from "../data-source";
 import { UserRole } from "../enums/userRoles";
-import { BadRequest } from "../middleware";
-import { Conflict, ResourceNotFound } from "../middleware/error";
-import { Invitation, OrgInviteToken, UserOrganization } from "../models";
-import { Organization } from "../models/organization";
+import { BadRequest, ResourceNotFound, Conflict } from "../middleware";
+import { Organization, Invitation, UserOrganization } from "../models";
 import { OrganizationRole } from "../models/organization-role.entity";
 import { User } from "../models/user";
 import { ICreateOrganisation, IOrgService } from "../types";
-<<<<<<< HEAD
 import log from "../utils/logger";
-import { UserOrganization, Invitation } from "../models";
-import { v4 as uuidv4 } from "uuid";
-=======
->>>>>>> 9d11361d
+
 import { addEmailToQueue } from "../utils/queue";
 import renderTemplate from "../views/email/renderTemplate";
 const frontendBaseUrl = config.BASE_URL;
@@ -150,9 +144,12 @@
 
     Object.assign(organization, update_data);
 
-    await organizationRepository.update(organization.id, update_data);
-
-    return organization;
+    try {
+      await organizationRepository.update(organization.id, update_data);
+      return organization;
+    } catch (error) {
+      throw error;
+    }
   }
 
   public async generateGenericInviteLink(
