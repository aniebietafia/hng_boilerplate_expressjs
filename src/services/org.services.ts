--- conflicted
+++ resolved
@@ -3,25 +3,19 @@
 import config from "../config/index";
 import AppDataSource from "../data-source";
 import { UserRole } from "../enums/userRoles";
-<<<<<<< HEAD
-import { BadRequest } from "../middleware";
-import { Conflict, HttpError, ResourceNotFound } from "../middleware/error";
-import { Invitation, OrgInviteToken, UserOrganization } from "../models";
-import { Organization } from "../models/organization";
-=======
-import { BadRequest, ResourceNotFound, Conflict } from "../middleware";
+import {
+  BadRequest,
+  ResourceNotFound,
+  HttpError,
+  Conflict,
+} from "../middleware";
 import { Organization, Invitation, UserOrganization } from "../models";
->>>>>>> cbdc99a8
 import { OrganizationRole } from "../models/organization-role.entity";
 import { Permissions } from "../models/permissions.entity";
 import { User } from "../models/user";
-<<<<<<< HEAD
 import { ICreateOrganisation, ICreateOrgRole, IOrgService } from "../types";
-=======
-import { ICreateOrganisation, IOrgService } from "../types";
 import log from "../utils/logger";
 
->>>>>>> cbdc99a8
 import { addEmailToQueue } from "../utils/queue";
 import renderTemplate from "../views/email/renderTemplate";
 import { PermissionCategory } from "../enums/permission-category.enum";
@@ -31,12 +25,8 @@
 export class OrgService implements IOrgService {
   private organizationRepository: Repository<Organization>;
   private organizationRoleRepository: Repository<OrganizationRole>;
-<<<<<<< HEAD
-  private permissionsRepository: Repository<Permissions>;
-=======
   private permissionRepository: Repository<Permissions>;
 
->>>>>>> cbdc99a8
   constructor() {
     this.organizationRepository = AppDataSource.getRepository(Organization);
     this.organizationRoleRepository =
@@ -390,7 +380,6 @@
     return [];
   }
 
-<<<<<<< HEAD
   public async createOrganizationRole(
     payload: ICreateOrgRole,
     organizationid: string,
@@ -436,9 +425,6 @@
       throw err;
     }
   }
-  public async fetchSingleRole(organizationId: string, roleId: string) {
-    // const orgRoles = await this.
-=======
   public async fetchSingleRole(
     organizationId: string,
     roleId: string,
@@ -465,7 +451,6 @@
     } catch (error) {
       throw error;
     }
->>>>>>> cbdc99a8
   }
 
   public async fetchAllRolesInOrganization(organizationId: string) {
