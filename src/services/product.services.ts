--- conflicted
+++ resolved
@@ -56,18 +56,16 @@
       throw new Error(err.message);
     }
   }
-<<<<<<< HEAD
 
   public async createProduct(
     productDetails: Partial<ProductDTO>,
   ): Promise<Product> {
     const product = this.productRepository.create(productDetails);
     return await this.productRepository.save(product);
-=======
-  async getOneProduct(id: string): Promise<Product> {
-    const product = await this.productRepository.findOneBy({ id });
+  }
 
+  public async getOneProduct(id: string): Promise<Product> {
+    const product = await this.productRepository.findOne({ where: { id } });
     return product;
->>>>>>> adba118d
   }
 }