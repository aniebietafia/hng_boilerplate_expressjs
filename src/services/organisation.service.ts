import { Organization, User, UserOrganization } from "../models";
import AppDataSource from "../data-source";
<<<<<<< HEAD
import { User } from "../models/user";

import { IOrgService, IUserService } from "../types";
=======
import { UserRole } from "../enums/userRoles";
import { BadRequest, HttpError } from "../middleware";
import {
  IOrgService,
  IUserService,
  ICreateOrganisation,
  IOrganisationService,
} from "../types";
>>>>>>> 491b5958

export class OrgService implements IOrgService {
  public async createOrganisation(
    payload: ICreateOrganisation,
    userId: string,
  ): Promise<{
    newOrganisation: Partial<Organization>;
  }> {
    try {
      const organisation = new Organization();
      organisation.owner_id = userId;
      Object.assign(organisation, payload);

      const newOrganisation = await AppDataSource.manager.save(organisation);

      const userOrganization = new UserOrganization();
      userOrganization.userId = userId;
      userOrganization.organizationId = newOrganisation.id;
      userOrganization.role = UserRole.ADMIN;

      await AppDataSource.manager.save(userOrganization);

      return { newOrganisation };
    } catch (error) {
      console.log(error);
      throw new BadRequest("Client error");
    }
  }

  public async removeUser(
    org_id: string,
    user_id: string,
  ): Promise<User | null> {
    const userRepository = AppDataSource.getRepository(User);
    const organizationRepository = AppDataSource.getRepository(Organization);

    const user = await userRepository.findOne({
      where: { id: user_id },
      relations: ["organizations"],
    });
    if (!user) {
      return null;
    }

    const organization = await organizationRepository.findOne({
      where: { id: org_id },
      relations: ["users"],
    });
    if (!organization) {
      return null;
    }

    // Check if the user is part of the organization
    const userInOrganization = organization.users.some(
      (user) => user.id === user_id,
    );
    if (!userInOrganization) {
      return null;
    }

    // Remove the user from the organization
    organization.users = organization.users.filter(
      (user) => user.id !== user_id,
    );
    await organizationRepository.save(organization);

    return user;
  }

  public async getSingleOrg(org_id: string): Promise<Organization | null> {
    const organization = await AppDataSource.getRepository(
      Organization,
    ).findOne({
      where: { id: org_id },
      relations: ["users"],
    });
    if (!organization) {
      return null;
    }
    return organization;
  }
}<|MERGE_RESOLUTION|>--- conflicted
+++ resolved
@@ -1,10 +1,5 @@
 import { Organization, User, UserOrganization } from "../models";
 import AppDataSource from "../data-source";
-<<<<<<< HEAD
-import { User } from "../models/user";
-
-import { IOrgService, IUserService } from "../types";
-=======
 import { UserRole } from "../enums/userRoles";
 import { BadRequest, HttpError } from "../middleware";
 import {
@@ -13,7 +8,6 @@
   ICreateOrganisation,
   IOrganisationService,
 } from "../types";
->>>>>>> 491b5958
 
 export class OrgService implements IOrgService {
   public async createOrganisation(
