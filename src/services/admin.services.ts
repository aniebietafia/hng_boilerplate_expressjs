// / src/services/AdminOrganisationService.ts
import { NextFunction, Request, Response } from "express";
// import { getRepository, Repository } from 'typeorm';
import { User, Organization, Log } from "../models";
import AppDataSource from "../data-source";
import { HttpError } from "../middleware";
import { hashPassword } from "../utils/index";

export class AdminOrganisationService {
  public async update(req: Request): Promise<Organization> {
    try {
      const { name, email, industry, type, country, address, state } = req.body;
      const org_id = req.params.id;

      const orgRepository = AppDataSource.getRepository(Organization);
      // Check if organisation exists
      const oldOrg = await orgRepository.findOne({
        where: { id: org_id },
      });
      if (!oldOrg) {
        throw new HttpError(404, "Not Found");
      }

      //Update Organisation on DB
      await orgRepository.update(org_id, {
        name,
        email,
        industry,
        type,
        country,
        address,
        state,
      });
      //Fetch Updated organisation
      const newOrg = await orgRepository.findOne({
        where: { id: org_id },
      });
      return newOrg;
    } catch (error) {
      console.error(error);
      throw new HttpError(error.status || 500, error.message || error);
    }
  }

<<<<<<< HEAD
=======
  public async setUserRole(req: Request): Promise<User> {
    try {
      const { role } = req.body;
      const { user_id } = req.params;

      const userRepository = AppDataSource.getRepository(User);

      const user = await userRepository.findOne({
        where: { id: user_id },
      });

      if (!user) {
        throw new HttpError(404, "User not Found");
      }

      // Update User Role on the Database
      user.role = role;
      await userRepository.save(user);

      return user;
    } catch (error) {
      throw new HttpError(error.status_code || 500, error.message);
    }
  }
}

>>>>>>> 242eed47
export class AdminUserService {
  async getPaginatedUsers(
    page: number,
    limit: number,
  ): Promise<{ users: User[]; totalUsers: number }> {
    const userRepository = AppDataSource.getRepository(User);

    const [users, totalUsers] = await userRepository.findAndCount({
      skip: (page - 1) * limit,
      take: limit,
    });

    return { users, totalUsers };
  }
  public async updateUser(req: Request): Promise<User> {
    try {
      const { firstName, lastName, email, role, password, isverified } =
        req.body;

      const userRepository = AppDataSource.getRepository(User);

      const existingUser = await userRepository.findOne({
        where: { email },
      });
      if (!existingUser) {
        throw new HttpError(404, "User not found");
      }

      let hashedPassword: string | undefined;
      if (password) {
        hashedPassword = await hashPassword(password);
      }

      const updatedFields = {
        name: `${firstName} ${lastName}`,
        email,
        role,
        password: hashedPassword || existingUser.password,
        isverified:
          isverified !== undefined ? isverified : existingUser.isverified,
      };

      await userRepository.update(existingUser.id, updatedFields);

      const updatedUser = await userRepository.findOne({
        where: { id: existingUser.id },
      });
      return updatedUser!;
    } catch (error) {
      console.error(error);
      throw new HttpError(error.status || 500, error.message || error);
    }
  }
}

export class AdminLogService {
  public async getPaginatedLogs(req: Request): Promise<{
    logs: Log[];
    totalLogs: number;
    totalPages: number;
    currentPage: number;
  }> {
    try {
      const { page = 1, limit = 10, sort = "desc", offset = 0 } = req.query;
      const logRepository = AppDataSource.getRepository(Log);

      const [logs, totalLogs] = await logRepository.findAndCount({
        order: { id: sort === "asc" ? "ASC" : "DESC" },
        skip: Number(offset),
        take: Number(limit),
      });

      const totalPages = Math.ceil(totalLogs / Number(limit));

      if (!logs.length) {
        throw new HttpError(404, "Logs not found");
      }

      return {
        logs,
        totalLogs,
        totalPages,
        currentPage: Number(page),
      };
    } catch (error) {
      console.error(error);
      throw new HttpError(error.status || 500, error.message || error);
    }
  }
}<|MERGE_RESOLUTION|>--- conflicted
+++ resolved
@@ -42,8 +42,6 @@
     }
   }
 
-<<<<<<< HEAD
-=======
   public async setUserRole(req: Request): Promise<User> {
     try {
       const { role } = req.body;
@@ -70,7 +68,6 @@
   }
 }
 
->>>>>>> 242eed47
 export class AdminUserService {
   async getPaginatedUsers(
     page: number,
