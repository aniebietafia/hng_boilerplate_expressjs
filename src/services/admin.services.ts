import { NextFunction, Request, Response } from "express";
// import { getRepository, Repository } from 'typeorm';
import { User, Organization } from "../models";
import AppDataSource from "../data-source";
import { HttpError } from "../middleware";
import { hashPassword } from "../utils/index";

export class AdminOrganisationService {

  public async update(req: Request): Promise<Organization> {
    try {
      const { name, email, industry, type, country, address, state } = req.body;
      const org_id = req.params.id;

      const orgRepository = AppDataSource.getRepository(Organization);
      // Check if organisation exists
      const oldOrg = await orgRepository.findOne({
        where: { id: org_id },
      });
      if (!oldOrg) {
        throw new HttpError(404, "Not Found");
      }
      
      //Update Organisation on DB
      await orgRepository.update(org_id, { name, email, industry, type, country, address, state });
      //Fetch Updated organisation
      const newOrg = await orgRepository.findOne({
        where: { id: org_id },
      });
      return newOrg;
    } catch (error) {
      console.error(error);
      throw new HttpError(error.status || 500, error.message || error);
    }
  }
}

export class AdminUserService {
<<<<<<< HEAD
  public async updateUser(req: Request): Promise<User> {
    try {
      const { firstName, lastName, email, role, password, isverified } = req.body;

      const userRepository = AppDataSource.getRepository(User);

      const existingUser = await userRepository.findOne({
        where: { email },
      });
      if (!existingUser) {
        throw new HttpError(404, "User not found");
      }

      let hashedPassword: string | undefined;
      if (password) {
        hashedPassword = await hashPassword(password);
      }

      const updatedFields = {
        name: `${firstName} ${lastName}`,
        email,
        role,
        password: hashedPassword || existingUser.password,
        isverified: isverified !== undefined ? isverified : existingUser.isverified,
      };

      await userRepository.update(existingUser.id, updatedFields);

      const updatedUser = await userRepository.findOne({
        where: { id: existingUser.id },
      });
      return updatedUser!;
    } catch (error) {
      console.error(error);
      throw new HttpError(error.status || 500, error.message || error);
    }
  }
=======
>>>>>>> 5b97d0f0

  async getPaginatedUsers(page: number, limit: number): 
    Promise<{ users: User[]; totalUsers: number }> {

    const userRepository = AppDataSource.getRepository(User);

    const [users, totalUsers] = await userRepository.findAndCount({
      skip: (page - 1) * limit,
      take: limit,
    });

    return { users, totalUsers };
  }
}<|MERGE_RESOLUTION|>--- conflicted
+++ resolved
@@ -1,3 +1,4 @@
+// / src/services/AdminOrganisationService.ts
 import { NextFunction, Request, Response } from "express";
 // import { getRepository, Repository } from 'typeorm';
 import { User, Organization } from "../models";
@@ -22,7 +23,7 @@
       }
       
       //Update Organisation on DB
-      await orgRepository.update(org_id, { name, email, industry, type, country, address, state });
+      await orgRepository.update(org_id, {  name, email, industry, type, country, address, state });
       //Fetch Updated organisation
       const newOrg = await orgRepository.findOne({
         where: { id: org_id },
@@ -36,7 +37,19 @@
 }
 
 export class AdminUserService {
-<<<<<<< HEAD
+
+  async getPaginatedUsers(page: number, limit: number): 
+    Promise<{ users: User[]; totalUsers: number }> {
+
+    const userRepository = AppDataSource.getRepository(User);
+
+    const [users, totalUsers] = await userRepository.findAndCount({
+      skip: (page - 1) * limit,
+      take: limit,
+    });
+
+    return { users, totalUsers };
+  }
   public async updateUser(req: Request): Promise<User> {
     try {
       const { firstName, lastName, email, role, password, isverified } = req.body;
@@ -74,19 +87,4 @@
       throw new HttpError(error.status || 500, error.message || error);
     }
   }
-=======
->>>>>>> 5b97d0f0
-
-  async getPaginatedUsers(page: number, limit: number): 
-    Promise<{ users: User[]; totalUsers: number }> {
-
-    const userRepository = AppDataSource.getRepository(User);
-
-    const [users, totalUsers] = await userRepository.findAndCount({
-      skip: (page - 1) * limit,
-      take: limit,
-    });
-
-    return { users, totalUsers };
-  }
 }