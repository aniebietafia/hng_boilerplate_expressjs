import AppDataSource from "../data-source";
import { EmailQueue, User } from "../models";
import { EmailQueuePayload } from "../types";
import { addEmailToQueue } from "../utils/queue";
import config from "../config";
import { ServerError } from "../middleware";
import Handlebars from "handlebars";
import path from "path";
import fs from "fs";

export class EmailService {
  async getEmailTemplates(): Promise<{}[]> {
    const templateDir = path.resolve("src/views/email/templates");
    const templates = fs.readdirSync(templateDir);
    const availableTemplate = templates.map((template) => {
      return { templateId: template.split(".")[0] };
    });

    return availableTemplate;
  }

  async queueEmail(
    payload: EmailQueuePayload,
    user: User,
  ): Promise<EmailQueue> {
    const emailQueueRepository = AppDataSource.getRepository(EmailQueue);
    const newEmail = emailQueueRepository.create(payload);
    await emailQueueRepository.save(newEmail);

    const templatePath = path.resolve(
      `src/views/email/templates/${payload.templateId}.hbs`,
    );
    if (!fs.existsSync(templatePath)) {
      throw new ServerError("Invalid template id" + templatePath);
    }

    const data = {
      title: payload.variables?.title,
      logoUrl: payload.variables?.logoUrl || "https://example.com/logo.png",
      imageUrl:
        payload.variables?.imageUrl ||
        "https://exampleImg.com/reset-password.png",
      userName: payload.variables?.userName || "User",
      activationLinkUrl: payload.variables?.activationLink,
      resetUrl: payload.variables?.resetUrl,
      body: payload.variables?.body,
      companyName: payload.variables?.companyName || "Boilerplate",
      supportUrl:
        payload.variables?.supportUrl || "https://example.com/support",
      socialIcons: payload.variables?.socialIcons || [
        {
          url: "https://facebook.com",
          imgSrc:
            "https://app-rsrc.getbee.io/public/resources/social-networks-icon-sets/t-only-logo-dark-gray/tiktok@2x.png",
          alt: "Facebook",
        },
        {
          url: "https://twitter.com",
          imgSrc:
            "https://app-rsrc.getbee.io/public/resources/social-networks-icon-sets/t-only-logo-dark-gray/twitter@2x.png",
          alt: "Twitter",
        },
        {
          url: "https://instagram.com",
          imgSrc:
            "https://app-rsrc.getbee.io/public/resources/social-networks-icon-sets/t-only-logo-dark-gray/instagram@2x.png",
          alt: "Instagram",
        },
      ],
      companyWebsite:
        payload.variables?.companyWebsite || "https://example.com",
      preferencesUrl:
        payload.variables?.preferencesUrl || "https://example.com/preferences",
      unsubscribeUrl:
        payload.variables?.unsubscribeUrl || "https://example.com/unsubscribe",
    };

    const templateSource = fs.readFileSync(templatePath, "utf8");
    const template = Handlebars.compile(templateSource);
    const htmlTemplate = template(data);

    const emailContent = {
      from: config.SMTP_USER,
      to: payload.recipient,
      subject: data.title,
      html: htmlTemplate,
    };

    await addEmailToQueue(emailContent);

    return newEmail;
  }

  // async sendEmail(payload: EmailQueuePayload): Promise<void> {
  //   try {
  //   } catch (error) {
<<<<<<< HEAD
  //     throw new ServerError("Internal server error");
=======
  //     throw new ServerError( "Internal server error");
>>>>>>> 5be51e04
  //   }
  // }
}<|MERGE_RESOLUTION|>--- conflicted
+++ resolved
@@ -94,11 +94,7 @@
   // async sendEmail(payload: EmailQueuePayload): Promise<void> {
   //   try {
   //   } catch (error) {
-<<<<<<< HEAD
-  //     throw new ServerError("Internal server error");
-=======
   //     throw new ServerError( "Internal server error");
->>>>>>> 5be51e04
   //   }
   // }
 }