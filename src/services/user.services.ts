<<<<<<< HEAD
// src/services/UserService.ts
import { User } from "../models/user";
import { IUserService } from "../types";
import { HttpError } from "../middleware";
import { Repository, UpdateResult } from 'typeorm';
import AppDataSource from '../data-source';

export class UserService implements IUserService {
  private userRepository: Repository<User>;

  constructor() {
    this.userRepository = AppDataSource.getRepository(User);
  }
  public async getUserById(id: string): Promise<User | null> {
    const user = await User.findOne({
=======
import AppDataSource from "../data-source";
import { User } from "../models";

class UserService {
  static async getUserById(id: string): Promise<User | null> {
    const userRepository = AppDataSource.getRepository(User);
    return userRepository.findOne({
>>>>>>> 87103b0e
      where: { id },
      relations: ["profile"],
      withDeleted: true,
    });
  }
}

<<<<<<< HEAD
  public async getAllUsers(): Promise<User[]> {
    const users = await User.find({
      relations: ["profile", "products", "organizations"],
    });
    return users;
  }

  public async softDeleteUser(id:string):Promise<UpdateResult> {
    const user = await this.userRepository.findOne({where: {id}});

    if (!user) {
      throw new HttpError(404, "User Not Found");
    }
    
    user.is_deleted = true; 
    await this.userRepository.save(user);
    const deletedUser = await this.userRepository.softDelete({id});
    return deletedUser;
  }
}
=======
export { UserService };
>>>>>>> 87103b0e
<|MERGE_RESOLUTION|>--- conflicted
+++ resolved
@@ -1,4 +1,3 @@
-<<<<<<< HEAD
 // src/services/UserService.ts
 import { User } from "../models/user";
 import { IUserService } from "../types";
@@ -12,30 +11,14 @@
   constructor() {
     this.userRepository = AppDataSource.getRepository(User);
   }
-  public async getUserById(id: string): Promise<User | null> {
-    const user = await User.findOne({
-=======
-import AppDataSource from "../data-source";
-import { User } from "../models";
-
-class UserService {
+  
   static async getUserById(id: string): Promise<User | null> {
     const userRepository = AppDataSource.getRepository(User);
     return userRepository.findOne({
->>>>>>> 87103b0e
       where: { id },
       relations: ["profile"],
       withDeleted: true,
     });
-  }
-}
-
-<<<<<<< HEAD
-  public async getAllUsers(): Promise<User[]> {
-    const users = await User.find({
-      relations: ["profile", "products", "organizations"],
-    });
-    return users;
   }
 
   public async softDeleteUser(id:string):Promise<UpdateResult> {
@@ -51,6 +34,5 @@
     return deletedUser;
   }
 }
-=======
-export { UserService };
->>>>>>> 87103b0e
+
+export { UserService };