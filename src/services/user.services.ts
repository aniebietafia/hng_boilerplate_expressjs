// src/services/UserService.ts
import { User } from "../models/user";
import { Profile } from "../models/profile";
import { IUserService } from "../types";
import { HttpError } from "../middleware";
import { Repository, UpdateResult } from "typeorm";
import AppDataSource from "../data-source";
<<<<<<< HEAD

=======
import { cloudinary } from "../config/multer";

interface IUserProfileUpdate {
  first_name: string;
  last_name: string;
  phone: string;
  avatarUrl: string;
}

>>>>>>> 242eed47
export class UserService {
  private userRepository: Repository<User>;

  constructor() {
    this.userRepository = AppDataSource.getRepository(User);
  }

  static async getUserById(id: string): Promise<User | null> {
    const userRepository = AppDataSource.getRepository(User);
    const user = userRepository.findOne({
      where: { id },
      relations: ["profile"],
      withDeleted: true,
    });
    return user;
  }

  public async getAllUsers(): Promise<User[]> {
    const users = await User.find({
      relations: ["profile", "products", "organizations"],
    });
    return users;
  }

  public async softDeleteUser(id: string): Promise<UpdateResult> {
    const user = await this.userRepository.findOne({ where: { id } });

    if (!user) {
      throw new HttpError(404, "User Not Found");
    }

    user.is_deleted = true;
    await this.userRepository.save(user);
    const deletedUser = await this.userRepository.softDelete({ id });
    return deletedUser;
  }

  public async updateUserProfile(
    id: string,
    payload: IUserProfileUpdate,
    file?: Express.Multer.File,
  ): Promise<User | null> {
    try {
      const userRepository = AppDataSource.getRepository(User);
      const profileRepository = AppDataSource.getRepository(Profile);

      const user = await userRepository.findOne({
        where: { id },
        relations: ["profile"],
      });

      if (!user) {
        throw new Error("User not found");
      }

      const profile: Partial<Profile> = {
        first_name: payload.first_name,
        last_name: payload.last_name,
        phone: payload.phone,
        avatarUrl: file ? file.path : undefined,
      };

      const userProfile = await profileRepository.findOne({
        where: { id: user.profile.id },
      });

      if (!userProfile) {
        throw new Error("Profile not found");
      }

      if (file) {
        // delete old image from cloudinary
        const oldImage = userProfile.avatarUrl;
        if (oldImage) {
          const publicId = oldImage.split("/").pop()?.split(".")[0];
          await cloudinary.uploader.destroy(publicId);
        }

        // upload new image to cloudinary
        const { path } = file;
        const result = await cloudinary.uploader.upload(path);
        userProfile.avatarUrl = result.secure_url;
      }

      await profileRepository.update(userProfile.id, profile);

      user.profile = userProfile;

      await userRepository.update(user.id, user);

      if (profile.first_name || profile.last_name) {
        const updatedProfile = await profileRepository.findOne({
          where: { id: user.profile.id },
        });
        if (updatedProfile) {
          user.name = `${updatedProfile.first_name} ${updatedProfile.last_name}`;
        }
        // user.name = `${payload.first_name} ${payload.last_name}`;
        await userRepository.update(user.id, user);
      }

      const updatedUser = await userRepository.findOne({
        where: { id },
        relations: ["profile"],
      });

      // remove password from response
      if (updatedUser) {
        delete updatedUser.password;
      }

      return updatedUser;
    } catch (error) {
      throw new Error(error.message);
    }
  }
}<|MERGE_RESOLUTION|>--- conflicted
+++ resolved
@@ -5,9 +5,6 @@
 import { HttpError } from "../middleware";
 import { Repository, UpdateResult } from "typeorm";
 import AppDataSource from "../data-source";
-<<<<<<< HEAD
-
-=======
 import { cloudinary } from "../config/multer";
 
 interface IUserProfileUpdate {
@@ -17,7 +14,6 @@
   avatarUrl: string;
 }
 
->>>>>>> 242eed47
 export class UserService {
   private userRepository: Repository<User>;
 
