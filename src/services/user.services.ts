// src/services/UserService.ts
import { User } from "../models/user";
import {Profile} from "../models/profile";
import { IUserService } from "../types";
import { HttpError } from "../middleware";
<<<<<<< HEAD
import { Repository, UpdateResult } from "typeorm";
import AppDataSource from "../data-source";
=======
import { Repository, UpdateResult } from 'typeorm';
import AppDataSource from '../data-source';
import { cloudinary } from "../config/multer";

interface IUserProfileUpdate {
  first_name: string;
  last_name: string;
  phone: string;
  avatarUrl: string;
}
>>>>>>> c1d2d031

export class UserService {
  private userRepository: Repository<User>;

  constructor() {
    this.userRepository = AppDataSource.getRepository(User);
  }

  static async getUserById(id: string): Promise<User | null> {
    const userRepository = AppDataSource.getRepository(User);
    const user = userRepository.findOne({
      where: { id },
      relations: ["profile"],
      withDeleted: true,
    });
    return user;
  }

  public async getAllUsers(): Promise<User[]> {
    const users = await User.find({
      relations: ["profile", "products", "organizations"],
    });
    return users;
  }

  public async softDeleteUser(id: string): Promise<UpdateResult> {
    const user = await this.userRepository.findOne({ where: { id } });

    if (!user) {
      throw new HttpError(404, "User Not Found");
    }

    user.is_deleted = true;
    await this.userRepository.save(user);
    const deletedUser = await this.userRepository.softDelete({ id });
    return deletedUser;
  }

  public async updateUserProfile(
    id: string,
    payload: IUserProfileUpdate,
    file?: Express.Multer.File
  ): Promise<User | null> {
    try {
      const userRepository = AppDataSource.getRepository(User);
      const profileRepository = AppDataSource.getRepository(Profile);

      const user = await userRepository.findOne({
        where: { id },
        relations: ["profile"],
      });

      if (!user) {
        throw new Error("User not found");
      }

      const profile: Partial<Profile> = {
        first_name: payload.first_name,
        last_name: payload.last_name,
        phone: payload.phone,
        avatarUrl: file ? file.path : undefined,
      };

      const userProfile = await profileRepository.findOne({
        where: { id: user.profile.id },
      });

      if (!userProfile) {
        throw new Error("Profile not found");
      }

      if (file) {
        // delete old image from cloudinary
        const oldImage = userProfile.avatarUrl;
        if (oldImage) {
          const publicId = oldImage.split("/").pop()?.split(".")[0];
          await cloudinary.uploader.destroy(publicId);
        }

        // upload new image to cloudinary
        const { path } = file;
        const result = await cloudinary.uploader.upload(path);
        userProfile.avatarUrl = result.secure_url;
      }

      await profileRepository.update(userProfile.id, profile);

      user.profile = userProfile;

      await userRepository.update(user.id, user);

      if (profile.first_name || profile.last_name) {
        const updatedProfile = await profileRepository.findOne({
          where: { id: user.profile.id },
        });
        if (updatedProfile) {
          user.name = `${updatedProfile.first_name} ${updatedProfile.last_name}`;
        }
        // user.name = `${payload.first_name} ${payload.last_name}`;
        await userRepository.update(user.id, user);
      }

      const updatedUser = await userRepository.findOne({
        where: { id },
        relations: ["profile"],
      });

      // remove password from response
      if (updatedUser) {
        delete updatedUser.password;
      }

      return updatedUser;
    } catch (error) {
      throw new Error(error.message);
    }
  }
}<|MERGE_RESOLUTION|>--- conflicted
+++ resolved
@@ -1,14 +1,10 @@
 // src/services/UserService.ts
 import { User } from "../models/user";
-import {Profile} from "../models/profile";
+import { Profile } from "../models/profile";
 import { IUserService } from "../types";
 import { HttpError } from "../middleware";
-<<<<<<< HEAD
 import { Repository, UpdateResult } from "typeorm";
 import AppDataSource from "../data-source";
-=======
-import { Repository, UpdateResult } from 'typeorm';
-import AppDataSource from '../data-source';
 import { cloudinary } from "../config/multer";
 
 interface IUserProfileUpdate {
@@ -17,7 +13,6 @@
   phone: string;
   avatarUrl: string;
 }
->>>>>>> c1d2d031
 
 export class UserService {
   private userRepository: Repository<User>;
@@ -59,7 +54,7 @@
   public async updateUserProfile(
     id: string,
     payload: IUserProfileUpdate,
-    file?: Express.Multer.File
+    file?: Express.Multer.File,
   ): Promise<User | null> {
     try {
       const userRepository = AppDataSource.getRepository(User);
