--- conflicted
+++ resolved
@@ -23,21 +23,14 @@
 
     return { blogs, totalItems };
   }
-<<<<<<< HEAD
 
-=======
->>>>>>> e38eb557
   async deleteBlogPost(id: string): Promise<boolean> {
     try {
       const result = await this.blogRepository.delete(id);
       return result.affected !== 0;
     } catch (error) {
-<<<<<<< HEAD
       console.error('Error deleting blog post:', error);
       throw new Error('Error deleting blog post');
-=======
-      throw new Error("Error deleting blog post");
->>>>>>> e38eb557
     }
   }
 }