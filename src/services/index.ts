--- conflicted
+++ resolved
@@ -1,15 +1,7 @@
-<<<<<<< HEAD
 export * from "./auth.services";
 export * from "./user.services";
 export * from "./help.services";
 export * from "./product.services";
-export * from "./admin.services";
-export * from "./sendEmail.services";
-=======
-export * from './auth.services';
-export * from './user.services';
-export * from './help.services';
-export * from './product.services';
 export * from "./blog.services";
 export * from "./admin.services";
->>>>>>> 7ae9a3d9
+export * from "./sendEmail.services";