--- conflicted
+++ resolved
@@ -4,8 +4,5 @@
 export * from "./product.services";
 export * from "./blog.services";
 export * from "./admin.services";
-<<<<<<< HEAD
 export * from "./export.services";
-=======
-export * from "./sendEmail.services";
->>>>>>> 37d112c9
+export * from "./sendEmail.services";