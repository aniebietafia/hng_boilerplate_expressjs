--- conflicted
+++ resolved
@@ -1,11 +1,8 @@
-<<<<<<< HEAD
 export * from "./auth.services";
 export * from "./user.services";
 export * from "./help.services";
-export * from "./invitation.service";
-=======
-export * from './auth.services';
-export * from './user.services';
-export * from './help.services';
-export * from './product.services';
->>>>>>> 118a8d15
+export * from "./product.services";
+export * from "./auth.services";
+export * from "./user.services";
+export * from "./help.services";
+export * from "./invitation.service";