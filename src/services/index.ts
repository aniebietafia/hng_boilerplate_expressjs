--- conflicted
+++ resolved
@@ -1,8 +1,5 @@
 export * from "./authservice";
 export * from "./otpservice";
 export * from "./adminservice";
-<<<<<<< HEAD
-=======
 export * from "./squeezeservice";
->>>>>>> 8e0fe252
 export * from "./userservice";