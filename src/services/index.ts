--- conflicted
+++ resolved
@@ -1,14 +1,5 @@
 export * from "./auth.services";
 export * from "./user.services";
 export * from "./help.services";
-<<<<<<< HEAD
-export * from "./sendEmail.service";
-export * from './auth.services';
-export * from './user.services';
-export * from './help.services';
-export * from './product.services';
-export * from './admin.services';
-=======
 export * from "./product.services";
-export * from "./admin.services";
->>>>>>> 87103b0e
+export * from "./admin.services";