export * from "./auth.services";
export * from "./user.services";
<<<<<<< HEAD
export * from "./sendEmail.service";
=======
export * from "./blog.services";
>>>>>>> bf4e7562
export * from "./help.services";<|MERGE_RESOLUTION|>--- conflicted
+++ resolved
@@ -1,8 +1,5 @@
 export * from "./auth.services";
 export * from "./user.services";
-<<<<<<< HEAD
-export * from "./sendEmail.service";
-=======
 export * from "./blog.services";
->>>>>>> bf4e7562
-export * from "./help.services";+export * from "./help.services";
+export * from "./sendEmail.service";