export * from "./auth.services";
export * from "./user.services";
<<<<<<< HEAD
export * from "./sendEmail.service";
=======
export * from "./help.services";
>>>>>>> d767498e
<|MERGE_RESOLUTION|>--- conflicted
+++ resolved
@@ -1,7 +1,4 @@
 export * from "./auth.services";
 export * from "./user.services";
-<<<<<<< HEAD
 export * from "./sendEmail.service";
-=======
-export * from "./help.services";
->>>>>>> d767498e
+export * from "./help.services";