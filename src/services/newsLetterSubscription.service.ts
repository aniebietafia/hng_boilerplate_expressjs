import { Repository } from "typeorm";
import AppDataSource from "../data-source";
import { HttpError } from "../middleware";
import { NewsLetterSubscriber } from "../models/newsLetterSubscription";
import { INewsLetterSubscriptionService } from "../types";
<<<<<<< HEAD
import AppDataSource from "../data-source";
import { BadRequest, HttpError, ResourceNotFound } from "../middleware";
=======
>>>>>>> cbdc99a8

export class NewsLetterSubscriptionService
  implements INewsLetterSubscriptionService
{
  private newsLetterSubscriber: Repository<NewsLetterSubscriber>;

  constructor() {
    this.newsLetterSubscriber =
      AppDataSource.getRepository(NewsLetterSubscriber);
  }

  public async subscribeUser(email: string): Promise<{
    isNewlySubscribe: boolean;
    subscriber: NewsLetterSubscriber;
  }> {
    let isNewlySubscribe = true;

    const isExistingSubscriber = await this.newsLetterSubscriber.findOne({
      where: { email },
    });
    if (isExistingSubscriber && isExistingSubscriber.isSubscribe === true) {
      isNewlySubscribe = false;
      return { isNewlySubscribe, subscriber: isExistingSubscriber };
    }
    if (isExistingSubscriber && isExistingSubscriber.isSubscribe === false) {
      throw new BadRequest(
        "You are already subscribed, please enable newsletter subscription to receive newsletter again",
      );
    }

    const newSubscriber = new NewsLetterSubscriber();
    newSubscriber.email = email;
    newSubscriber.isSubscribe = true;

    const subscriber = await this.newsLetterSubscriber.save(newSubscriber);

    if (!subscriber) {
      throw new HttpError(
        500,
        "An error occurred while processing your request",
      );
    }
    return { isNewlySubscribe, subscriber };
  }

  public async unSubcribeUser(email: string): Promise<any> {
    const isExistingSubscriber = await this.newsLetterSubscriber.findOne({
      where: { email },
    });

    if (!isExistingSubscriber) {
      throw new ResourceNotFound("You are not subscribed to newsletter");
    }

    if (isExistingSubscriber && isExistingSubscriber.isSubscribe === true) {
      isExistingSubscriber.isSubscribe = false;
      await this.newsLetterSubscriber.save(isExistingSubscriber);
      return isExistingSubscriber;
    }

    throw new BadRequest("You already unsubscribed to newsletter");
  }

  public async fetchAllNewsletter({
    page = 1,
    limit = 10,
  }: {
    page?: number;
    limit?: number;
  }) {
    try {
      const [newsletters, total] = await this.newsLetterSubscriber.findAndCount(
        {
          skip: (page - 1) * limit,
          take: limit,
        },
      );
      const totalPages = Math.ceil(total / limit);
      const meta = {
        total,
        page,
        limit,
        totalPages,
      };

      return {
        data: newsletters,
        meta,
      };
    } catch (error) {
      throw error;
    }
  }
}<|MERGE_RESOLUTION|>--- conflicted
+++ resolved
@@ -1,13 +1,8 @@
 import { Repository } from "typeorm";
 import AppDataSource from "../data-source";
-import { HttpError } from "../middleware";
 import { NewsLetterSubscriber } from "../models/newsLetterSubscription";
 import { INewsLetterSubscriptionService } from "../types";
-<<<<<<< HEAD
-import AppDataSource from "../data-source";
 import { BadRequest, HttpError, ResourceNotFound } from "../middleware";
-=======
->>>>>>> cbdc99a8
 
 export class NewsLetterSubscriptionService
   implements INewsLetterSubscriptionService
@@ -32,6 +27,7 @@
       isNewlySubscribe = false;
       return { isNewlySubscribe, subscriber: isExistingSubscriber };
     }
+
     if (isExistingSubscriber && isExistingSubscriber.isSubscribe === false) {
       throw new BadRequest(
         "You are already subscribed, please enable newsletter subscription to receive newsletter again",
