--- conflicted
+++ resolved
@@ -50,7 +50,15 @@
     }
   }
 
-<<<<<<< HEAD
+  public async getAllFaqs(): Promise<FAQ[]> {
+    try {
+      const faqs = await this.faqRepository.find();
+      return faqs;
+    } catch (error) {
+      throw new Error("Failed to fetch FAQs");
+    }
+  }
+
   public async deleteFaq(faqId: string) {
     const faq = await this.faqRepository.findOne({ where: { id: faqId } });
 
@@ -63,14 +71,6 @@
       return result.affected !== 0;
     } catch (error) {
       throw new HttpError(500, "Deletion failed");
-=======
-  public async getAllFaqs(): Promise<FAQ[]> {
-    try {
-      const faqs = await this.faqRepository.find();
-      return faqs;
-    } catch (error) {
-      throw new Error("Failed to fetch FAQs");
->>>>>>> cbdc99a8
     }
   }
 }
