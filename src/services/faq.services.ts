import AppDataSource from "../data-source";
<<<<<<< HEAD
import { HttpError, ResourceNotFound } from "../middleware";
import config from "../config";
import { DeleteResult, Repository } from "typeorm";
import { validate } from "class-validator";
=======
import { FAQ } from "../models/faq";
import { Repository } from "typeorm";
>>>>>>> df3aa022

type FAQType = {
  question: string;
  answer: string;
  category: string;
  createdBy: string;
};

class FAQService {
  private faqRepository: Repository<FAQ>;
  constructor() {
    this.faqRepository = AppDataSource.getRepository(FAQ);
  }
  public async createFaq(data: FAQType): Promise<FAQ> {
    try {
      const faq = this.faqRepository.create(data);
      const createdFAQ = await this.faqRepository.save(faq);
      return createdFAQ;
    } catch (error) {
      throw new Error("Failed to create FAQ");
    }
  }
}

<<<<<<< HEAD
  public async getAll_Faq(): Promise<FAQ[]> {
    try {
      const faq = await this.faqRepository.find();
      return faq;
    } catch (error) {
      throw new HttpError(error.status || 500, error.message || error);
    }
  }

  public async updateFaq(payload: Partial<FAQ>, faqId: string) {
    const faq = await this.faqRepository.findOne({ where: { id: faqId } });

    if (!faq) {
      throw new ResourceNotFound(`Faq with ID ${faqId} not found`);
    }

    Object.assign(faq, payload);

    try {
      await this.faqRepository.update(faqId, payload);
      const updatedFaq = await this.faqRepository.findOne({
        where: { id: faqId },
      });
      return updatedFaq;
    } catch (error) {
      throw error;
    }
  }
}
=======
export { FAQService };
>>>>>>> df3aa022
<|MERGE_RESOLUTION|>--- conflicted
+++ resolved
@@ -1,13 +1,7 @@
 import AppDataSource from "../data-source";
-<<<<<<< HEAD
-import { HttpError, ResourceNotFound } from "../middleware";
-import config from "../config";
-import { DeleteResult, Repository } from "typeorm";
-import { validate } from "class-validator";
-=======
 import { FAQ } from "../models/faq";
 import { Repository } from "typeorm";
->>>>>>> df3aa022
+import { BadRequest, ResourceNotFound, Unauthorized } from "../middleware";
 
 type FAQType = {
   question: string;
@@ -30,23 +24,12 @@
       throw new Error("Failed to create FAQ");
     }
   }
-}
-
-<<<<<<< HEAD
-  public async getAll_Faq(): Promise<FAQ[]> {
-    try {
-      const faq = await this.faqRepository.find();
-      return faq;
-    } catch (error) {
-      throw new HttpError(error.status || 500, error.message || error);
-    }
-  }
 
   public async updateFaq(payload: Partial<FAQ>, faqId: string) {
     const faq = await this.faqRepository.findOne({ where: { id: faqId } });
 
     if (!faq) {
-      throw new ResourceNotFound(`Faq with ID ${faqId} not found`);
+      throw new BadRequest(`Invalid request data`);
     }
 
     Object.assign(faq, payload);
@@ -62,6 +45,5 @@
     }
   }
 }
-=======
-export { FAQService };
->>>>>>> df3aa022
+
+export { FAQService };