import { User } from "../models";
import { Request } from "express";
import { UserRole } from "../enums/userRoles";

export interface IUserService {
  getUserById(id: string): Promise<User | null>;
  getAllUsers(): Promise<User[]>;
}

export interface IOrgService {
  removeUser(org_id: string, user_id: string): Promise<User | null>;
}

export interface IRole {
  role: "super_admin" | "admin" | "user";
}

export interface IUserSignUp {
  firstName: string;
  lastName: string;
  email: string;
  password: string;
  phone: string;
}

export interface IUserLogin {
  email: string;
  password: string;
}

export interface IAuthService {
  login(payload: IUserLogin): Promise<unknown>;
  signUp(payload: IUserSignUp, res: unknown): Promise<unknown>;
  verifyEmail(token: string, otp: number): Promise<{ message: string }>;
}

<<<<<<< HEAD
// declare module "express-serve-static-core" {
//   interface Request {
//     user?: User;
//   }
// }
=======
export interface ICreateOrganisation {
  name: string;
  description: string;
  email: string;
  industry: string;
  type: string;
  country: string;
  address: string;
  state: string;
}

export interface IOrganisationService {
  createOrganisation(payload: ICreateOrganisation, userId: string): Promise<unknown>;
}

declare module "express-serve-static-core" {
  interface Request {
    user?: User;
  }
}
>>>>>>> 62bd6e69
<|MERGE_RESOLUTION|>--- conflicted
+++ resolved
@@ -34,13 +34,6 @@
   verifyEmail(token: string, otp: number): Promise<{ message: string }>;
 }
 
-<<<<<<< HEAD
-// declare module "express-serve-static-core" {
-//   interface Request {
-//     user?: User;
-//   }
-// }
-=======
 export interface ICreateOrganisation {
   name: string;
   description: string;
@@ -53,12 +46,14 @@
 }
 
 export interface IOrganisationService {
-  createOrganisation(payload: ICreateOrganisation, userId: string): Promise<unknown>;
+  createOrganisation(
+    payload: ICreateOrganisation,
+    userId: string
+  ): Promise<unknown>;
 }
 
 declare module "express-serve-static-core" {
   interface Request {
     user?: User;
   }
-}
->>>>>>> 62bd6e69
+}