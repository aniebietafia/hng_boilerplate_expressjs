--- conflicted
+++ resolved
@@ -43,15 +43,6 @@
   state: string;
 }
 
-<<<<<<< HEAD
-export interface EmailQueuePayload {
-  templateId: number;
-  recipient: string;
-  variables?: Record<string, any>;
-}
-
-=======
->>>>>>> 03845f19
 export interface IOrganisationService {
   createOrganisation(payload: ICreateOrganisation, userId: string): Promise<unknown>;
 }
@@ -60,4 +51,10 @@
   interface Request {
     user?: User;
   }
+}
+
+export interface EmailQueuePayload {
+  templateId: number;
+  recipient: string;
+  variables?: Record<string, any>;
 }