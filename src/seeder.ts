--- conflicted
+++ resolved
@@ -1,127 +1,3 @@
-<<<<<<< HEAD
-// import { AppDataSource } from "./data-source";
-// import { UserRole } from "./enums/userRoles";
-// import {
-//   User,
-//   Organization,
-//   Product,
-//   Profile,
-//   OrganisationInvitation,
-// } from "./models";
-// import log from "./utils/logger";
-
-// const seed = async () => {
-//   try {
-//     log.info("Starting the seeding process...");
-//     // Create users with dummy OTP and other default values
-//     const user1 = new User();
-//     user1.name = "John Doe";
-//     user1.email = "johndoe@example.com";
-//     user1.password = "password";
-//     user1.otp = 1234; // Dummy OTP value
-//     user1.otp_expires_at = new Date(Date.now() + 24 * 60 * 60 * 1000); // Set OTP expiry to 24 hours from now
-//     user1.isverified = false;
-//     user1.role = UserRole.USER;
-//     user1.profile = new Profile();
-//     user1.profile.first_name = "John";
-//     user1.profile.last_name = "Doe";
-//     user1.profile.phone = "1234567890";
-//     user1.profile.avatarUrl = "http://example.com/avatar.jpg";
-
-//     const user2 = new User();
-//     user2.name = "Jane Doe";
-//     user2.email = "janedoe@example.com";
-//     user2.password = "password";
-//     user2.otp = 5678; // Dummy OTP value
-//     user2.otp_expires_at = new Date(Date.now() + 24 * 60 * 60 * 1000); // Set OTP expiry to 24 hours from now
-//     user2.isverified = false;
-//     user2.role = UserRole.USER;
-//     user2.profile = new Profile();
-//     user2.profile.first_name = "Jane";
-//     user2.profile.last_name = "Doe";
-//     user2.profile.phone = "0987654321";
-//     user2.profile.avatarUrl = "http://example.com/avatar.jpg";
-
-//     // Create products
-//     const product1 = new Product();
-//     product1.name = "Product 1";
-//     product1.description = "Description for product 1";
-//     product1.user = user1;
-
-//     const product2 = new Product();
-//     product2.name = "Product 2";
-//     product2.description = "Description for product 2";
-//     product2.user = user1;
-
-//     const product3 = new Product();
-//     product3.name = "Product 3";
-//     product3.description = "Description for product 3";
-//     product3.user = user2;
-
-//     const product4 = new Product();
-//     product4.name = "Product 4";
-//     product4.description = "Description for product 4";
-//     product4.user = user2;
-
-//     // Create organizations
-//     const organization1 = new Organization();
-//     organization1.name = "Org 1";
-//     organization1.description = "Description for org 1";
-
-//     const organization2 = new Organization();
-//     organization2.name = "Org 2";
-//     organization2.description = "Description for org 2";
-
-//     const organization3 = new Organization();
-//     organization3.name = "Org 3";
-//     organization3.description = "Description for org 3";
-
-//     // Save organizations first
-//     await AppDataSource.manager.save(organization1);
-//     await AppDataSource.manager.save(organization2);
-//     await AppDataSource.manager.save(organization3);
-
-//     // Save users
-//     await AppDataSource.manager.save(user1);
-//     await AppDataSource.manager.save(user2);
-
-//     // Create and save invitations
-//     const invitation1 = new OrganisationInvitation();
-//     invitation1.invitation_link = `invite-${organization1.id}-${Date.now()}`;
-//     invitation1.org_id = organization1.id;
-//     invitation1.user_id = user1.id;
-//     invitation1.organization = organization1;
-//     invitation1.user = user1;
-
-//     const invitation2 = new OrganisationInvitation();
-//     invitation2.invitation_link = `invite-${organization2.id}-${Date.now()}`;
-//     invitation2.org_id = organization2.id;
-//     invitation2.user_id = user1.id;
-//     invitation2.organization = organization2;
-//     invitation2.user = user1;
-
-//     const invitation3 = new OrganisationInvitation();
-//     invitation3.invitation_link = `invite-${organization3.id}-${Date.now()}`;
-//     invitation3.org_id = organization3.id;
-//     invitation3.user_id = user2.id;
-//     invitation3.organization = organization3;
-//     invitation3.user = user2;
-
-//     await AppDataSource.manager.save(invitation1);
-//     await AppDataSource.manager.save(invitation2);
-//     await AppDataSource.manager.save(invitation3);
-
-//     log.info(`Invitation Link 1: ${invitation1.invitation_link}`);
-//     log.info(`Invitation Link 2: ${invitation2.invitation_link}`);
-//     log.info(`Invitation Link 3: ${invitation3.invitation_link}`);
-//     log.info("Seeding completed successfully.");
-//   } catch (error) {
-//     log.error("Error during seeding:", error);
-//   }
-// };
-
-// export { seed };
-=======
 // src/seeder.ts
 import { AppDataSource } from "./data-source";
 import { User, Organization, Product, Profile } from "./models";
@@ -206,5 +82,4 @@
   log.info("Seeding completed successfully.");
 };
 
-export { seed };
->>>>>>> ba6d3e2e
+export { seed };