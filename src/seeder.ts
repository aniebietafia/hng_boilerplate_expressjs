// src/seeder.ts
import { AppDataSource } from "./data-source";
import { User, Organization, Product, Profile } from "./models";
import log from "./utils/logger";

const seed = async () => {
  // Create first user
  const user1 = new User();
  user1.name = "John Doe";
  user1.email = "johndoe@example.com";
  user1.password = "password";
  user1.otp = Math.floor(Math.random() * 10000); // Generate a random OTP
  user1.otp_expires_at = new Date(Date.now() + 3600 * 1000); // OTP expires in 1 hour
  user1.profile = new Profile();
  user1.profile.first_name = "John";
  user1.profile.last_name = "Doe";
  user1.profile.phone = "1234567890";
  user1.profile.avatarUrl = "http://example.com/avatar.jpg";

  // Create second user
  const user2 = new User();
  user2.name = "Jane Doe";
  user2.email = "janedoe@example.com";
  user2.password = "password";
  user2.otp = Math.floor(Math.random() * 10000); // Generate a random OTP
  user2.otp_expires_at = new Date(Date.now() + 3600 * 1000); // OTP expires in 1 hour
  user2.profile = new Profile();
  user2.profile.first_name = "Jane";
  user2.profile.last_name = "Doe";
  user2.profile.phone = "0987654321";
  user2.profile.avatarUrl = "http://example.com/avatar.jpg";

  // Create products
  const product1 = new Product();
  product1.name = "Product 1";
  product1.description = "Description for product 1";
  product1.user = user1;

  const product2 = new Product();
  product2.name = "Product 2";
  product2.description = "Description for product 2";
  product2.user = user1;

  const product3 = new Product();
  product3.name = "Product 3";
  product3.description = "Description for product 3";
  product3.user = user2;

<<<<<<< HEAD
//   const product4 = new Product();
//   product4.name = "Product 4";
//   product4.description = "Description for product 4";

//   product4.user = user2;
=======
  const product4 = new Product();
  product4.name = "Product 4";
  product4.description = "Description for product 4";
  product4.user = user2;
>>>>>>> ba6d3e2e

  // Create organizations
  const organization1 = new Organization();
  organization1.name = "Org 1";
  organization1.description = "Description for org 1";

  const organization2 = new Organization();
  organization2.name = "Org 2";
  organization2.description = "Description for org 2";

  const organization3 = new Organization();
  organization3.name = "Org 3";
  organization3.description = "Description for org 3";

  // Assign organizations to users
  user1.organizations = [organization1, organization2];
  user2.organizations = [organization1, organization2, organization3];

  // Save entities
  await AppDataSource.manager.save(user1);
  await AppDataSource.manager.save(user2);
  await AppDataSource.manager.save(organization1);
  await AppDataSource.manager.save(organization2);
  await AppDataSource.manager.save(organization3);
  await AppDataSource.manager.save(product1);
  await AppDataSource.manager.save(product2);
  await AppDataSource.manager.save(product3);
  await AppDataSource.manager.save(product4);

  log.info("Seeding completed successfully.");
};

export { seed };<|MERGE_RESOLUTION|>--- conflicted
+++ resolved
@@ -1,93 +1,93 @@
-// src/seeder.ts
-import { AppDataSource } from "./data-source";
-import { User, Organization, Product, Profile } from "./models";
-import log from "./utils/logger";
+// // src/seeder.ts
+// import { AppDataSource } from "./data-source";
+// import { User, Organization, Product, Profile } from "./models";
+// import log from "./utils/logger";
 
-const seed = async () => {
-  // Create first user
-  const user1 = new User();
-  user1.name = "John Doe";
-  user1.email = "johndoe@example.com";
-  user1.password = "password";
-  user1.otp = Math.floor(Math.random() * 10000); // Generate a random OTP
-  user1.otp_expires_at = new Date(Date.now() + 3600 * 1000); // OTP expires in 1 hour
-  user1.profile = new Profile();
-  user1.profile.first_name = "John";
-  user1.profile.last_name = "Doe";
-  user1.profile.phone = "1234567890";
-  user1.profile.avatarUrl = "http://example.com/avatar.jpg";
+// const seed = async () => {
+//   // Create first user
+//   const user1 = new User();
+//   user1.name = "John Doe";
+//   user1.email = "johndoe@example.com";
+//   user1.password = "password";
+//   user1.otp = Math.floor(Math.random() * 10000); // Generate a random OTP
+//   user1.otp_expires_at = new Date(Date.now() + 3600 * 1000); // OTP expires in 1 hour
+//   user1.profile = new Profile();
+//   user1.profile.first_name = "John";
+//   user1.profile.last_name = "Doe";
+//   user1.profile.phone = "1234567890";
+//   user1.profile.avatarUrl = "http://example.com/avatar.jpg";
 
-  // Create second user
-  const user2 = new User();
-  user2.name = "Jane Doe";
-  user2.email = "janedoe@example.com";
-  user2.password = "password";
-  user2.otp = Math.floor(Math.random() * 10000); // Generate a random OTP
-  user2.otp_expires_at = new Date(Date.now() + 3600 * 1000); // OTP expires in 1 hour
-  user2.profile = new Profile();
-  user2.profile.first_name = "Jane";
-  user2.profile.last_name = "Doe";
-  user2.profile.phone = "0987654321";
-  user2.profile.avatarUrl = "http://example.com/avatar.jpg";
+//   // Create second user
+//   const user2 = new User();
+//   user2.name = "Jane Doe";
+//   user2.email = "janedoe@example.com";
+//   user2.password = "password";
+//   user2.otp = Math.floor(Math.random() * 10000); // Generate a random OTP
+//   user2.otp_expires_at = new Date(Date.now() + 3600 * 1000); // OTP expires in 1 hour
+//   user2.profile = new Profile();
+//   user2.profile.first_name = "Jane";
+//   user2.profile.last_name = "Doe";
+//   user2.profile.phone = "0987654321";
+//   user2.profile.avatarUrl = "http://example.com/avatar.jpg";
 
-  // Create products
-  const product1 = new Product();
-  product1.name = "Product 1";
-  product1.description = "Description for product 1";
-  product1.user = user1;
+//   // Create products
+//   const product1 = new Product();
+//   product1.name = "Product 1";
+//   product1.description = "Description for product 1";
+//   product1.user = user1;
 
-  const product2 = new Product();
-  product2.name = "Product 2";
-  product2.description = "Description for product 2";
-  product2.user = user1;
+//   const product2 = new Product();
+//   product2.name = "Product 2";
+//   product2.description = "Description for product 2";
+//   product2.user = user1;
 
-  const product3 = new Product();
-  product3.name = "Product 3";
-  product3.description = "Description for product 3";
-  product3.user = user2;
+//   const product3 = new Product();
+//   product3.name = "Product 3";
+//   product3.description = "Description for product 3";
+//   product3.user = user2;
 
-<<<<<<< HEAD
+// <<<<<<< chore/unit-testing
+// //   const product4 = new Product();
+// //   product4.name = "Product 4";
+// //   product4.description = "Description for product 4";
+
+// //   product4.user = user2;
+// =======
 //   const product4 = new Product();
 //   product4.name = "Product 4";
 //   product4.description = "Description for product 4";
+//   product4.user = user2;
+// >>>>>>> dev
 
-//   product4.user = user2;
-=======
-  const product4 = new Product();
-  product4.name = "Product 4";
-  product4.description = "Description for product 4";
-  product4.user = user2;
->>>>>>> ba6d3e2e
+//   // Create organizations
+//   const organization1 = new Organization();
+//   organization1.name = "Org 1";
+//   organization1.description = "Description for org 1";
 
-  // Create organizations
-  const organization1 = new Organization();
-  organization1.name = "Org 1";
-  organization1.description = "Description for org 1";
+//   const organization2 = new Organization();
+//   organization2.name = "Org 2";
+//   organization2.description = "Description for org 2";
 
-  const organization2 = new Organization();
-  organization2.name = "Org 2";
-  organization2.description = "Description for org 2";
+//   const organization3 = new Organization();
+//   organization3.name = "Org 3";
+//   organization3.description = "Description for org 3";
 
-  const organization3 = new Organization();
-  organization3.name = "Org 3";
-  organization3.description = "Description for org 3";
+//   // Assign organizations to users
+//   user1.organizations = [organization1, organization2];
+//   user2.organizations = [organization1, organization2, organization3];
 
-  // Assign organizations to users
-  user1.organizations = [organization1, organization2];
-  user2.organizations = [organization1, organization2, organization3];
+//   // Save entities
+//   await AppDataSource.manager.save(user1);
+//   await AppDataSource.manager.save(user2);
+//   await AppDataSource.manager.save(organization1);
+//   await AppDataSource.manager.save(organization2);
+//   await AppDataSource.manager.save(organization3);
+//   await AppDataSource.manager.save(product1);
+//   await AppDataSource.manager.save(product2);
+//   await AppDataSource.manager.save(product3);
+//   await AppDataSource.manager.save(product4);
 
-  // Save entities
-  await AppDataSource.manager.save(user1);
-  await AppDataSource.manager.save(user2);
-  await AppDataSource.manager.save(organization1);
-  await AppDataSource.manager.save(organization2);
-  await AppDataSource.manager.save(organization3);
-  await AppDataSource.manager.save(product1);
-  await AppDataSource.manager.save(product2);
-  await AppDataSource.manager.save(product3);
-  await AppDataSource.manager.save(product4);
+//   log.info("Seeding completed successfully.");
+// };
 
-  log.info("Seeding completed successfully.");
-};
-
-export { seed };+// export { seed };