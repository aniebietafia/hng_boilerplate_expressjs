--- conflicted
+++ resolved
@@ -1,254 +1,125 @@
-<<<<<<< HEAD
-// // src/seeder.ts
-// import AppDataSource from "./data-source";
-// import { User, Organization, Product, Profile } from "./models";
-// import log from "./utils/logger";
+// // // src/seeder.ts
+// // import AppDataSource from "./data-source";
+// // import { User, Organization, Product, Profile } from "./models";
+// // import log from "./utils/logger";
 
-// const seed = async () => {
-//   // Create first user
-//   const user1 = new User();
-//   user1.name = "John Doe";
-//   user1.email = "johndooee@example.com";
-//   user1.password = "password";
-//   user1.otp = Math.floor(Math.random() * 10000); // Generate a random OTP
-//   user1.otp_expires_at = new Date(Date.now() + 3600 * 1000); // OTP expires in 1 hour
-//   user1.profile = new Profile();
-//   user1.profile.first_name = "John";
-//   user1.profile.last_name = "Doe";
-//   user1.profile.phone = "1234567890";
-//   user1.profile.avatarUrl = "http://example.com/avatar.jpg";
+// const createUsers = async () => {
+//   try {
+//     log.info("Creating user1...");
+//     const user1 = new User();
+//     user1.name = "John Doe";
+//     user1.email = "johndoe@example.com";
+//     user1.password = "password";
+//     user1.otp = Math.floor(Math.random() * 10000);
+//     user1.otp_expires_at = new Date(Date.now() + 3600 * 1000);
+//     user1.profile = new Profile();
+//     user1.profile.first_name = "John";
+//     user1.profile.last_name = "Doe";
+//     user1.profile.phone = "1234567890";
+//     user1.profile.avatarUrl = "http://example.com/avatar.jpg";
 
-//   // Create second user
-//   const user2 = new User();
-//   user2.name = "Jane Doe";
-//   user2.email = "janedooee@example.com";
-//   user2.password = "password";
-//   user2.otp = Math.floor(Math.random() * 10000); // Generate a random OTP
-//   user2.otp_expires_at = new Date(Date.now() + 3600 * 1000); // OTP expires in 1 hour
-//   user2.profile = new Profile();
-//   user2.profile.first_name = "Jane";
-//   user2.profile.last_name = "Doe";
-//   user2.profile.phone = "0987654321";
-//   user2.profile.avatarUrl = "http://example.com/avatar.jpg";
+//     log.info("User1 created: ", user1);
 
-//   await AppDataSource.manager.save(user1);
-//   await AppDataSource.manager.save(user2);
+//     log.info("Creating user2...");
+//     const user2 = new User();
+//     user2.name = "Jane Doe";
+//     user2.email = "janedoe@example.com";
+//     user2.password = "password";
+//     user2.otp = Math.floor(Math.random() * 10000);
+//     user2.otp_expires_at = new Date(Date.now() + 3600 * 1000);
+//     user2.profile = new Profile();
+//     user2.profile.first_name = "Jane";
+//     user2.profile.last_name = "Doe";
+//     user2.profile.phone = "0987654321";
+//     user2.profile.avatarUrl = "http://example.com/avatar.jpg";
 
-//   // Create products
-//   const product1 = new Product();
-//   product1.name = "Product 1";
-//   product1.description = "Description for product 1";
-//   product1.user = user1;
-//   product1.price = 3000;
-//   product1.category = "k";
+//     log.info("User2 created: ", user2);
 
-//   const product2 = new Product();
-//   product2.name = "Product 2";
-//   product2.description = "Description for product 2";
-//   product2.user = user1;
-//   product2.price = 40000;
-//   product2.category = "k";
-
-//   const product3 = new Product();
-//   product3.name = "Product 3";
-//   product3.description = "Description for product 3";
-//   product3.user = user2;
-//   product3.price = 6000;
-//   product3.category = "k";
-
-//   const product4 = new Product();
-//   product4.name = "Product 4";
-//   product4.description = "Description for product 4";
-//   product4.user = user2;
-//   product4.price = 3000;
-//   product4.category = "k";
-
-//   // Create organizations
-//   const organization1 = new Organization();
-//   organization1.name = "Org 1";
-//   organization1.description = "Description for org 1";
-//   organization1.owner_id = user1.id;
-
-//   const organization2 = new Organization();
-//   organization2.name = "Org 2";
-//   organization2.description = "Description for org 2";
-//   organization2.owner_id = user2.id;
-
-//   const organization3 = new Organization();
-//   organization3.name = "Org 3";
-//   organization3.description = "Description for org 3";
-//   organization3.owner_id = user2.id;
-
-//   // Assign organizations to users
-//   user1.organizations = [organization1, organization2];
-//   user2.organizations = [organization1, organization2, organization3];
-
-//   // Save entities
-
-//   await AppDataSource.manager.save(organization1);
-//   await AppDataSource.manager.save(organization2);
-//   await AppDataSource.manager.save(organization3);
-//   await AppDataSource.manager.save(product1);
-//   await AppDataSource.manager.save(product2);
-//   await AppDataSource.manager.save(product3);
-//   await AppDataSource.manager.save(product4);
-
-//   log.info("Seeding completed successfully.");
+//     log.info("Saving users...");
+//     await AppDataSource.manager.save([user1, user2]);
+//     log.info("Users created successfully");
+//     return [user1, user2];
+//   } catch (error) {
+//     log.error("Error creating users: ", error.message);
+//     log.error(error.stack);
+//     throw error;
+//   }
 // };
 
-// export { seed };
-=======
-// src/seeder.ts
-import AppDataSource from "./data-source";
-import { User, Organization, Product, Profile } from "./models";
-import log from "./utils/logger";
+// const createProducts = async (users: User[]) => {
+//   try {
+//     log.info("Creating products...");
+//     const product1 = new Product();
+//     product1.name = "Product 1";
+//     product1.description = "Description for product 1";
+//     product1.price = 1099;
+//     product1.category = "Category 1";
+//     product1.user = users[0];
 
-const createUsers = async () => {
-  try {
-    log.info("Creating user1...");
-    const user1 = new User();
-    user1.name = "John Doe";
-    user1.email = "johndoe@example.com";
-    user1.password = "password";
-    user1.otp = Math.floor(Math.random() * 10000);
-    user1.otp_expires_at = new Date(Date.now() + 3600 * 1000);
-    user1.profile = new Profile();
-    user1.profile.first_name = "John";
-    user1.profile.last_name = "Doe";
-    user1.profile.phone = "1234567890";
-    user1.profile.avatarUrl = "http://example.com/avatar.jpg";
+//     const product2 = new Product();
+//     product2.name = "Product 2";
+//     product2.description = "Description for product 2";
+//     product2.price = 1999;
+//     product2.category = "Category 2";
+//     product2.user = users[0];
 
-    log.info("User1 created: ", user1);
+//     const product3 = new Product();
+//     product3.name = "Product 3";
+//     product3.description = "Description for product 3";
+//     product3.price = 2999;
+//     product3.category = "Category 3";
+//     product3.user = users[1];
 
-    log.info("Creating user2...");
-    const user2 = new User();
-    user2.name = "Jane Doe";
-    user2.email = "janedoe@example.com";
-    user2.password = "password";
-    user2.otp = Math.floor(Math.random() * 10000);
-    user2.otp_expires_at = new Date(Date.now() + 3600 * 1000);
-    user2.profile = new Profile();
-    user2.profile.first_name = "Jane";
-    user2.profile.last_name = "Doe";
-    user2.profile.phone = "0987654321";
-    user2.profile.avatarUrl = "http://example.com/avatar.jpg";
+//     const product4 = new Product();
+//     product4.name = "Product 4";
+//     product4.description = "Description for product 4";
+//     product4.price = 3999;
+//     product4.category = "Category 4";
+//     product4.user = users[1];
 
-    log.info("User2 created: ", user2);
+//     log.info("Saving products...");
+//     await AppDataSource.manager.save([product1, product2, product3, product4]);
+//     log.info("Products created successfully");
+//   } catch (error) {
+//     log.error("Error creating products: ", error.message);
+//     log.error(error.stack);
+//     throw error;
+//   }
+// };
 
-    log.info("Saving users...");
-    await AppDataSource.manager.save([user1, user2]);
-    log.info("Users created successfully");
-    return [user1, user2];
-  } catch (error) {
-    log.error("Error creating users: ", error.message);
-    log.error(error.stack);
-    throw error;
-  }
-};
+// const createOrganizations = async (users: User[]) => {
+//   try {
+//     log.info("Creating organizations...");
+//     const organization1 = new Organization();
+//     organization1.name = "Org 1";
+//     organization1.owner_id = users[0].id; // Set owner_id
+//     organization1.description = "Description for org 1";
 
-const createProducts = async (users: User[]) => {
-  try {
-    log.info("Creating products...");
-    const product1 = new Product();
-    product1.name = "Product 1";
-    product1.description = "Description for product 1";
-    product1.price = 1099;
-    product1.category = "Category 1";
-    product1.user = users[0];
+//     const organization2 = new Organization();
+//     organization2.name = "Org 2";
+//     organization2.owner_id = users[0].id; // Set owner_id
+//     organization2.description = "Description for org 2";
 
-    const product2 = new Product();
-    product2.name = "Product 2";
-    product2.description = "Description for product 2";
-    product2.price = 1999;
-    product2.category = "Category 2";
-    product2.user = users[0];
+// //   const organization3 = new Organization();
+// //   organization3.name = "Org 3";
+// //   organization3.description = "Description for org 3";
+// //   organization3.owner_id = user2.id;
 
-    const product3 = new Product();
-    product3.name = "Product 3";
-    product3.description = "Description for product 3";
-    product3.price = 2999;
-    product3.category = "Category 3";
-    product3.user = users[1];
+// //   // Assign organizations to users
+// //   user1.organizations = [organization1, organization2];
+// //   user2.organizations = [organization1, organization2, organization3];
 
-    const product4 = new Product();
-    product4.name = "Product 4";
-    product4.description = "Description for product 4";
-    product4.price = 3999;
-    product4.category = "Category 4";
-    product4.user = users[1];
+// //   // Save entities
 
-    log.info("Saving products...");
-    await AppDataSource.manager.save([product1, product2, product3, product4]);
-    log.info("Products created successfully");
-  } catch (error) {
-    log.error("Error creating products: ", error.message);
-    log.error(error.stack);
-    throw error;
-  }
-};
+// //   await AppDataSource.manager.save(organization1);
+// //   await AppDataSource.manager.save(organization2);
+// //   await AppDataSource.manager.save(organization3);
+// //   await AppDataSource.manager.save(product1);
+// //   await AppDataSource.manager.save(product2);
+// //   await AppDataSource.manager.save(product3);
+// //   await AppDataSource.manager.save(product4);
 
-const createOrganizations = async (users: User[]) => {
-  try {
-    log.info("Creating organizations...");
-    const organization1 = new Organization();
-    organization1.name = "Org 1";
-    organization1.owner_id = users[0].id; // Set owner_id
-    organization1.description = "Description for org 1";
+// //   log.info("Seeding completed successfully.");
+// // };
 
-    const organization2 = new Organization();
-    organization2.name = "Org 2";
-    organization2.owner_id = users[0].id; // Set owner_id
-    organization2.description = "Description for org 2";
-
-    const organization3 = new Organization();
-    organization3.name = "Org 3";
-    organization3.owner_id = users[1].id; // Set owner_id
-    organization3.description = "Description for org 3";
-
-    log.info("Saving organizations...");
-    await AppDataSource.manager.save([organization1, organization2, organization3]);
-    log.info("Organizations created successfully");
-    return [organization1, organization2, organization3];
-  } catch (error) {
-    log.error("Error creating organizations: ", error.message);
-    log.error(error.stack);
-    throw error;
-  }
-};
-
-const assignOrganizationsToUsers = async (users: User[], organizations: Organization[]) => {
-  try {
-    log.info("Assigning organizations to users...");
-    users[0].organizations = [organizations[0], organizations[1]];
-    users[1].organizations = [organizations[0], organizations[1], organizations[2]];
-
-    log.info("Saving user-organization relationships...");
-    await AppDataSource.manager.save(users);
-    log.info("Organizations assigned to users successfully");
-  } catch (error) {
-    log.error("Error assigning organizations to users: ", error.message);
-    log.error(error.stack);
-    throw error;
-  }
-};
-
-const seed = async () => {
-  try {
-    await AppDataSource.initialize();
-    await AppDataSource.manager.transaction(async transactionalEntityManager => {
-      const users = await createUsers();
-      await createProducts(users);
-      const organizations = await createOrganizations(users); // Pass users to createOrganizations
-      await assignOrganizationsToUsers(users, organizations);
-    });
-    log.info("Seeding completed successfully.");
-  } catch (error) {
-    log.error("Seeding failed: ", error.message);
-    log.error(error.stack);
-  } finally {
-    await AppDataSource.destroy();
-  }
-};
-
-seed();
->>>>>>> c2df9b79
+// // export { seed };