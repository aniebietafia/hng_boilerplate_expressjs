--- conflicted
+++ resolved
@@ -11,10 +11,8 @@
 export * from "./payment";
 
 export * from "./faq";
-<<<<<<< HEAD
-export * from "./orgInviteToken";
+// export * from "./orgInviteToken";
 export * from "./billing-plan";
-=======
 export * from "./helpcentertopic";
 export * from "./invitation";
 export * from "./job";
@@ -34,5 +32,4 @@
 export * from "./user";
 export * from "./user-organisation";
 
-export * from "./squeeze";
->>>>>>> 800941ed
+export * from "./squeeze";