// import {
//   Entity,
//   PrimaryGeneratedColumn,
//   Column,
//   CreateDateColumn,
//   ManyToOne,
//   UpdateDateColumn,
// } from "typeorm";
// import ExtendedBaseEntity from "./extended-base-entity";
// import { User } from "./user";

// @Entity()
// export class Blog extends ExtendedBaseEntity {
//   @PrimaryGeneratedColumn("uuid")
//   id: string;

//   @Column()
//   title: string;

//   @Column()
//   content: string;

//   @ManyToOne(() => User, (user) => user.blogs)
//   author: User;

//   @CreateDateColumn()
//   createdAt: Date;

//   @UpdateDateColumn()
//   updatedAt: Date;
// }

import {
  Entity,
  PrimaryGeneratedColumn,
  Column,
  ManyToOne,
  OneToMany,
  ManyToMany,
  JoinTable,
  CreateDateColumn,
  UpdateDateColumn,
} from "typeorm";
import { User } from "./user";
import { Comment } from "./comment";
import { Tag } from "./tag";
import { Category } from "./category";
import { Like } from "./like";

@Entity()
export class Blog {
  @PrimaryGeneratedColumn("uuid")
  id: string;

  @Column()
  title: string;

  @Column()
  content: string;

  @Column({ nullable: true })
  image_url: string;

  @ManyToOne(() => User, (user) => user.blogs)
  author: User;

  @OneToMany(() => Comment, (comment) => comment.blog)
  comments: Comment[];

  @ManyToMany(() => Tag, (tag) => tag.blogs)
  @JoinTable()
  tags: Tag[];

  @ManyToMany(() => Category, (category) => category.blogs)
  @JoinTable()
  categories: Category[];

  @OneToMany(() => Like, (like) => like.blog)
  likes: Like[];

  @CreateDateColumn()
  created_at: Date;

  @UpdateDateColumn()
<<<<<<< HEAD
  updated_at: Date;
=======
  updatedAt: Date;

  @Column()
  published_at: Date;
>>>>>>> 87103b0e
}<|MERGE_RESOLUTION|>--- conflicted
+++ resolved
@@ -82,12 +82,9 @@
   created_at: Date;
 
   @UpdateDateColumn()
-<<<<<<< HEAD
   updated_at: Date;
-=======
-  updatedAt: Date;
 
   @Column()
   published_at: Date;
->>>>>>> 87103b0e
+
 }