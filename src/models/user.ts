import {
  Entity,
  PrimaryGeneratedColumn,
  Column,
  OneToOne,
  OneToMany,
  ManyToMany,
  Unique,
  JoinTable,
  JoinColumn,
  CreateDateColumn,
  UpdateDateColumn,
  DeleteDateColumn,
} from "typeorm";
import { Profile, Product, Organization, Sms, Blog } from ".";
import { UserOrganization } from "./user-organisation";
import { IsEmail } from "class-validator";
import ExtendedBaseEntity from "./extended-base-entity";
import { getIsInvalidMessage } from "../utils";
import { UserRole } from "../enums/userRoles";
import { Like } from "./like";

@Entity()
@Unique(["email"])
export class User extends ExtendedBaseEntity {
  @PrimaryGeneratedColumn("uuid")
  id: string;

  @Column()
  name: string;

  @Column()
  @IsEmail(undefined, { message: getIsInvalidMessage("Email") })
  email: string;

  @Column()
  password: string;

  @Column({
    default: false,
  })
  isverified: boolean;

  @OneToOne(() => Profile, (profile) => profile.user, { cascade: true })
  @JoinColumn()
  profile: Profile;

  @Column({
    type: "enum",
    enum: UserRole,
    default: UserRole.USER,
  })
  role: UserRole;

  @Column()
  otp: number;

  @Column()
  otp_expires_at: Date;

  @OneToMany(() => Product, (product) => product.user, { cascade: true })
  @JoinTable()
  products: Product[];

  @OneToMany(() => Blog, (blog) => blog.author)
  blogs: Blog[];

<<<<<<< HEAD
  @OneToMany(() => Like, like => like.user)
  likes: Like[];

  @OneToMany(() => UserOrganization, userOrganization => userOrganization.user)
=======
  @OneToMany(
    () => UserOrganization,
    (userOrganization) => userOrganization.user
  )
>>>>>>> 87103b0e
  userOrganizations: UserOrganization[];

  @OneToMany(() => Sms, (sms) => sms.sender, { cascade: true })
  sms: Sms[];

  @ManyToMany(() => Organization, (organization) => organization.users, {
    cascade: true,
  })
  @JoinTable()
  organizations: Organization[];

  @CreateDateColumn()
  createdAt: Date;

  @UpdateDateColumn()
  updatedAt: Date;

  @DeleteDateColumn()
  deletedAt: Date;

  @Column({ nullable: true })
  isDeleted: boolean;
}<|MERGE_RESOLUTION|>--- conflicted
+++ resolved
@@ -65,17 +65,11 @@
   @OneToMany(() => Blog, (blog) => blog.author)
   blogs: Blog[];
 
-<<<<<<< HEAD
   @OneToMany(() => Like, like => like.user)
   likes: Like[];
 
   @OneToMany(() => UserOrganization, userOrganization => userOrganization.user)
-=======
-  @OneToMany(
-    () => UserOrganization,
-    (userOrganization) => userOrganization.user
-  )
->>>>>>> 87103b0e
+
   userOrganizations: UserOrganization[];
 
   @OneToMany(() => Sms, (sms) => sms.sender, { cascade: true })
