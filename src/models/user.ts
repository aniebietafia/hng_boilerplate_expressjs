import {
  Entity,
  PrimaryGeneratedColumn,
  Column,
  OneToOne,
  OneToMany,
  ManyToMany,
  Unique,
  JoinTable,
  JoinColumn,
  CreateDateColumn,
  UpdateDateColumn,
} from "typeorm";
<<<<<<< HEAD
import { Sms } from "./sms";
import { Profile, Product, Organization } from "./";
=======
import { Profile, Product, Organization, Sms, Blog } from ".";
>>>>>>> ad4362ab
import { IsEmail } from "class-validator";
import ExtendedBaseEntity from "./extended-base-entity";
import { getIsInvalidMessage } from "../utils";
import { UserRole } from "../enums/userRoles";

@Entity()
@Unique(["email"])
export class User extends ExtendedBaseEntity {
  @PrimaryGeneratedColumn("uuid")
  id: string;

  @Column()
  name: string;

  @Column()
  @IsEmail(undefined, { message: getIsInvalidMessage("Email") })
  email: string;

  @Column()
  password: string;

  @Column({
    default: false,
  })
  isverified: boolean;

  @OneToOne(() => Profile, (profile) => profile.user, { cascade: true })
  @JoinColumn()
  profile: Profile;

  @Column({
    type: "enum",
    enum: UserRole,
    default: UserRole.USER,
  })
  role: UserRole;

  @Column()
  otp: number;

  @Column()
  otp_expires_at: Date;

  @OneToMany(() => Product, (product) => product.user, { cascade: true })
  @JoinTable()
  products: Product[];

  @OneToMany(() => Blog, (blog) => blog.author)
  blogs: Blog[];

  @OneToMany(() => Sms, (sms) => sms.sender)
  sms: Sms[];

  @ManyToMany(() => Organization, (organization) => organization.users, {
    cascade: true,
  })
  @JoinTable()
  organizations: Organization[];

  @OneToMany(() => Sms, (sms) => sms.sender, { cascade: true })
  sms: Sms[];

  @CreateDateColumn()
  createdAt: Date;

  @UpdateDateColumn()
  updatedAt: Date;
}<|MERGE_RESOLUTION|>--- conflicted
+++ resolved
@@ -11,12 +11,7 @@
   CreateDateColumn,
   UpdateDateColumn,
 } from "typeorm";
-<<<<<<< HEAD
-import { Sms } from "./sms";
-import { Profile, Product, Organization } from "./";
-=======
 import { Profile, Product, Organization, Sms, Blog } from ".";
->>>>>>> ad4362ab
 import { IsEmail } from "class-validator";
 import ExtendedBaseEntity from "./extended-base-entity";
 import { getIsInvalidMessage } from "../utils";
