import {
  Entity,
  PrimaryGeneratedColumn,
  Column,
  OneToOne,
  OneToMany,
  ManyToMany,
  Unique,
  JoinTable,
  JoinColumn,
  CreateDateColumn,
  UpdateDateColumn,
  DeleteDateColumn,
} from "typeorm";
import { Profile, Product, Organization, Sms, Blog } from ".";
import { UserOrganization } from "./user-organisation";
import { IsEmail } from "class-validator";
import ExtendedBaseEntity from "./extended-base-entity";
import { getIsInvalidMessage } from "../utils";
import { UserRole } from "../enums/userRoles";

@Entity()
@Unique(["email"])
export class User extends ExtendedBaseEntity {
  @PrimaryGeneratedColumn("uuid")
  id: string;

  @Column()
  name: string;

  @Column()
  @IsEmail(undefined, { message: getIsInvalidMessage("Email") })
  email: string;

  @Column()
  password: string;

  @Column({
    default: false,
  })
  isverified: boolean;

  @OneToOne(() => Profile, (profile) => profile.user, { cascade: true })
  @JoinColumn()
  profile: Profile;

  @Column({
    type: "enum",
    enum: UserRole,
    default: UserRole.USER,
  })
  role: UserRole;

  @Column()
  otp: number;

  @Column()
  otp_expires_at: Date;

  @OneToMany(() => Product, (product) => product.user, { cascade: true })
  @JoinTable()
  products: Product[];

  @OneToMany(() => Blog, (blog) => blog.author)
  blogs: Blog[];

  @OneToMany(
    () => UserOrganization,
    (userOrganization) => userOrganization.user
  )
  userOrganizations: UserOrganization[];

  @OneToMany(() => Sms, (sms) => sms.sender, { cascade: true })
  sms: Sms[];

  @ManyToMany(() => Organization, (organization) => organization.users, {
    cascade: true,
  })
  @JoinTable()
  organizations: Organization[];

  @CreateDateColumn()
  createdAt: Date;

  @UpdateDateColumn()
  updatedAt: Date;

<<<<<<< HEAD
  @Column({type: 'boolean', default: false})
  is_deleted: boolean;

  @DeleteDateColumn({nullable: true})
  deletedAt: Date;
=======
  @DeleteDateColumn()
  deletedAt: Date;

  @Column({ nullable: true })
  isDeleted: boolean;
>>>>>>> 87103b0e
}<|MERGE_RESOLUTION|>--- conflicted
+++ resolved
@@ -85,17 +85,9 @@
   @UpdateDateColumn()
   updatedAt: Date;
 
-<<<<<<< HEAD
   @Column({type: 'boolean', default: false})
   is_deleted: boolean;
 
   @DeleteDateColumn({nullable: true})
   deletedAt: Date;
-=======
-  @DeleteDateColumn()
-  deletedAt: Date;
-
-  @Column({ nullable: true })
-  isDeleted: boolean;
->>>>>>> 87103b0e
 }