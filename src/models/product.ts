import { Entity, PrimaryGeneratedColumn, Column, ManyToOne } from "typeorm";
import { User } from "./user";
import ExtendedBaseEntity from "./extended-base-entity";
<<<<<<< HEAD
=======
import {
  IsString,
  IsNumber,
  IsPositive,
  MinLength,
  validateOrReject,
  IsNotEmpty,
} from "class-validator";

/**
 * @swagger
 * components:
 *   schemas:
 *     Product:
 *       type: object
 *       required:
 *         - name
 *         - description
 *         - price
 *         - category
 *       properties:
 *         id:
 *           type: string
 *           description: The auto-generated id of the product
 *         name:
 *           type: string
 *           description: Name of the product
 *         description:
 *           type: string
 *           description: Description of the product
 *         price:
 *           type: number
 *           description: Price of the product
 *         category:
 *           type: string
 *           description: Category of the product
 */
>>>>>>> 2e5a0805

@Entity()
export class Product extends ExtendedBaseEntity {
  @PrimaryGeneratedColumn("uuid")
  id: string;

  @Column()
  name: string;

  @Column()
  description: string;

  @Column()
  price: number;

  @Column({ default: 1 })
  quantity: number;

  @Column()
  category: string;

  @ManyToOne(() => User, (user) => user.products)
  user: User;
}

export class ProductDTO {
  @IsString({ message: "Name must be a string" })
  @IsNotEmpty({ message: "Name must not be empty" })
  @MinLength(1, { message: "Name must not be empty" })
  name: string;

  @IsString({ message: "Description must be a string" })
  @IsNotEmpty({ message: "Description must not be empty" })
  @MinLength(1, { message: "Description must not be empty" })
  description: string;

  @IsNumber({}, { message: "Price must be a number" })
  @IsPositive({ message: "Price must be positive" })
  price: number;

  @IsNumber({}, { message: "Price must be a number" })
  @IsPositive({ message: "Price must be positive" })
  quantity: number = 1;

  @IsString({ message: "Category must be a string" })
  @IsNotEmpty({ message: "Category must not be empty" })
  @MinLength(1, { message: "Category must not be empty" })
  category: string;

  async validate() {
    await validateOrReject(this, {
      validationError: { target: false, value: true },
      skipMissingProperties: false,
    });
  }

  constructor(data: Partial<ProductDTO>) {
    Object.assign(this, data);
  }
}<|MERGE_RESOLUTION|>--- conflicted
+++ resolved
@@ -1,8 +1,6 @@
 import { Entity, PrimaryGeneratedColumn, Column, ManyToOne } from "typeorm";
 import { User } from "./user";
 import ExtendedBaseEntity from "./extended-base-entity";
-<<<<<<< HEAD
-=======
 import {
   IsString,
   IsNumber,
@@ -11,36 +9,6 @@
   validateOrReject,
   IsNotEmpty,
 } from "class-validator";
-
-/**
- * @swagger
- * components:
- *   schemas:
- *     Product:
- *       type: object
- *       required:
- *         - name
- *         - description
- *         - price
- *         - category
- *       properties:
- *         id:
- *           type: string
- *           description: The auto-generated id of the product
- *         name:
- *           type: string
- *           description: Name of the product
- *         description:
- *           type: string
- *           description: Description of the product
- *         price:
- *           type: number
- *           description: Price of the product
- *         category:
- *           type: string
- *           description: Category of the product
- */
->>>>>>> 2e5a0805
 
 @Entity()
 export class Product extends ExtendedBaseEntity {
