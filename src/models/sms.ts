// import {
//   Entity,
//   PrimaryGeneratedColumn,
//   Column,
//   CreateDateColumn,
//   ManyToOne,
// } from "typeorm";
// import ExtendedBaseEntity from "./extended-base-entity";
// import { User } from ".";

// @Entity()
// export class Sms extends ExtendedBaseEntity {
//   @PrimaryGeneratedColumn("uuid")
//   id: string;

//   @Column()
//   phone_number: string;

//   @Column()
//   message: string;

//   @Column()
//   @ManyToOne(() => User, (user) => user.id)
//   sender_id: User;

//   @CreateDateColumn()
//   createdAt: Date;
// }



import {
  Entity,
  PrimaryGeneratedColumn,
  Column,
  CreateDateColumn,
  ManyToOne,
  JoinColumn,
} from "typeorm";
import ExtendedBaseEntity from "./extended-base-entity";
import { User } from "./user";

@Entity()
export class Sms extends ExtendedBaseEntity {
  @PrimaryGeneratedColumn("uuid")
  id: string;

  @Column()
  phone_number: string;

  @Column()
  message: string;

<<<<<<< HEAD
  @ManyToOne(() => User, (user) => user.id)
  @JoinColumn({ name: "sender_id" })
  sender: User;

  @Column()
  sender_id: string;
=======
  @ManyToOne(() => User, (user) => user.sms)
  sender: User;
>>>>>>> ba6d3e2e

  @CreateDateColumn()
  createdAt: Date;
}<|MERGE_RESOLUTION|>--- conflicted
+++ resolved
@@ -51,17 +51,8 @@
   @Column()
   message: string;
 
-<<<<<<< HEAD
-  @ManyToOne(() => User, (user) => user.id)
-  @JoinColumn({ name: "sender_id" })
-  sender: User;
-
-  @Column()
-  sender_id: string;
-=======
   @ManyToOne(() => User, (user) => user.sms)
   sender: User;
->>>>>>> ba6d3e2e
 
   @CreateDateColumn()
   createdAt: Date;
