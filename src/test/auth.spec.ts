--- conflicted
+++ resolved
@@ -288,11 +288,7 @@
     });
   });
 
-<<<<<<< HEAD
-  describe("passwordless login with magic link", () => {
-=======
   describe("magicLink Auth", () => {
->>>>>>> 5788ba65
     it("should throw ResourceNotFound for non-existent user", async () => {
       const payload = {
         email: "nonexistent@example.com",
