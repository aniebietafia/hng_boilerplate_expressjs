--- conflicted
+++ resolved
@@ -1,16 +1,5 @@
 // @ts-nocheck
 import jwt from "jsonwebtoken";
-<<<<<<< HEAD
-import { AuthService } from "../services/index.ts";
-import { authMiddleware } from "../middleware/auth.ts";
-import { OrgController } from "../controllers";
-import { validateOrgId } from "../middleware/organizationValidation.ts";
-import {
-  InvalidInput,
-  HttpError,
-  ResourceNotFound,
-} from "../middleware/error.ts";
-=======
 import AppDataSource from "../data-source";
 import { Organization, User } from "../models";
 import { OrgService } from "../services";
@@ -18,51 +7,22 @@
 import { Repository } from "typeorm";
 import { OrgController } from "../controllers/OrgController.ts";
 import { authMiddleware } from "../middleware/auth.ts";
-import { InvalidInput, ResourceNotFound } from "../middleware/error.ts";
+import {
+  InvalidInput,
+  ResourceNotFound,
+  HttpError,
+} from "../middleware/error.ts";
 import { validateOrgId } from "../middleware/organizationValidation.ts";
 import { OrganizationRole } from "../models/organization-role.entity.ts";
->>>>>>> 5e10f86d
 
 jest.mock("../data-source", () => ({
   __esModule: true,
   default: {
-<<<<<<< HEAD
-    getRepository: jest.fn().mockReturnValue({
-      create: jest.fn(),
-      save: jest.fn(),
-      findOne: jest.fn(),
-      find: jest.fn(),
-    }),
-    manager: {
-      save: jest.fn(),
-      findOne: jest.fn(),
-    },
-    initialize: jest.fn().mockResolvedValue(true),
-  },
-}));
-
-// jest.mock("../data-source", () => {
-//   return {
-//     AppDataSource: {
-//       manager: {
-//         save: jest.fn(),
-//         findOne: jest.fn(),
-//       },
-//       getRepository: jest.fn(),
-//       initialize: jest.fn().mockResolvedValue(true),
-//     },
-//   };
-// });
-
-jest.mock("../models");
-jest.mock("jsonwebtoken");
-=======
     getRepository: jest.fn(),
     initialize: jest.fn(),
     isInitialized: false,
   },
 }));
->>>>>>> 5e10f86d
 
 describe("Organization Controller and Middleware", () => {
   let organizationService: OrgService;
@@ -77,7 +37,6 @@
 
     mockManager = {
       findOne: jest.fn(),
-      save: jest.fn(),
     };
     organizationRepositoryMock = {
       findOne: jest.fn(),
@@ -179,84 +138,6 @@
       "Valid org_id must be provided",
     );
   });
-<<<<<<< HEAD
-});
-
-describe("Update User Organization", () => {
-  let orgService: OrgService;
-  let mockRepository;
-
-  beforeEach(() => {
-    mockRepository = {
-      findOne: jest.fn(),
-      update: jest.fn(),
-    };
-    AppDataSource.getRepository = jest.fn().mockReturnValue(mockRepository);
-    orgService = new OrgService();
-  });
-
-  it("should successfully update organization details", async () => {
-    const mockOrgId = "123e4567-e89b-12d3-a456-426614174000";
-    const userId = "user123";
-    const updateData = {
-      name: "New Organization Name",
-      email: "newemail@example.com",
-      industry: "Tech",
-      type: "Private",
-      country: "NGA",
-      address: "1234 New HNG",
-      state: "Lagos",
-      description: "A new description of the organization.",
-    };
-
-    const mockOrg = {
-      id: mockOrgId,
-      ...updateData,
-    };
-
-    mockRepository.findOne.mockResolvedValue(mockOrg);
-    mockRepository.update.mockResolvedValue(mockOrg);
-
-    const result = await orgService.updateOrganizationDetails(
-      mockOrgId,
-      userId,
-      updateData,
-    );
-
-    expect(mockRepository.findOne).toHaveBeenCalledWith({
-      where: { id: mockOrgId, userOrganizations: { user: { id: userId } } },
-    });
-
-    expect(mockRepository.update).toHaveBeenCalledWith(mockOrgId, updateData);
-    expect(result).toEqual(mockOrg);
-  });
-
-  it("should throw ResourceNotFound if organization does not exist", async () => {
-    const mockOrgId = "123e4567-e89b-12d3-a456-426614174000";
-    const userId = "user123";
-    const updateData = {
-      name: "New Organization Name",
-      email: "newemail@example.com",
-      industry: "Tech",
-      type: "Private",
-      country: "NGA",
-      address: "1234 New HNG",
-      state: "Lagos",
-      description: "A new description of the organization.",
-    };
-
-    mockRepository.findOne.mockResolvedValue(null);
-
-    await expect(
-      orgService.updateOrganizationDetails(mockOrgId, userId, updateData),
-    ).rejects.toThrow(ResourceNotFound);
-
-    expect(mockRepository.findOne).toHaveBeenCalledWith({
-      where: { id: mockOrgId, userOrganizations: { user: { id: userId } } },
-    });
-
-    expect(mockRepository.update).not.toHaveBeenCalled();
-=======
 
   describe("fetchAllRolesInOrganization", () => {
     it("should fetch all roles for an existing organization", async () => {
@@ -320,6 +201,82 @@
         select: ["id", "name", "description"],
       });
     });
->>>>>>> 5e10f86d
+  });
+
+  describe("Update User Organization", () => {
+    let orgService: OrgService;
+    let mockRepository;
+
+    beforeEach(() => {
+      mockRepository = {
+        findOne: jest.fn(),
+        update: jest.fn(),
+      };
+      AppDataSource.getRepository = jest.fn().mockReturnValue(mockRepository);
+      orgService = new OrgService();
+    });
+
+    it("should successfully update organization details", async () => {
+      const mockOrgId = "123e4567-e89b-12d3-a456-426614174000";
+      const userId = "user123";
+      const updateData = {
+        name: "New Organization Name",
+        email: "newemail@example.com",
+        industry: "Tech",
+        type: "Private",
+        country: "NGA",
+        address: "1234 New HNG",
+        state: "Lagos",
+        description: "A new description of the organization.",
+      };
+
+      const mockOrg = {
+        id: mockOrgId,
+        ...updateData,
+      };
+
+      mockRepository.findOne.mockResolvedValue(mockOrg);
+      mockRepository.update.mockResolvedValue(mockOrg);
+
+      const result = await orgService.updateOrganizationDetails(
+        mockOrgId,
+        userId,
+        updateData,
+      );
+
+      expect(mockRepository.findOne).toHaveBeenCalledWith({
+        where: { id: mockOrgId, userOrganizations: { user: { id: userId } } },
+      });
+
+      expect(mockRepository.update).toHaveBeenCalledWith(mockOrgId, updateData);
+      expect(result).toEqual(mockOrg);
+    });
+
+    it("should throw ResourceNotFound if organization does not exist", async () => {
+      const mockOrgId = "123e4567-e89b-12d3-a456-426614174000";
+      const userId = "user123";
+      const updateData = {
+        name: "New Organization Name",
+        email: "newemail@example.com",
+        industry: "Tech",
+        type: "Private",
+        country: "NGA",
+        address: "1234 New HNG",
+        state: "Lagos",
+        description: "A new description of the organization.",
+      };
+
+      mockRepository.findOne.mockResolvedValue(null);
+
+      await expect(
+        orgService.updateOrganizationDetails(mockOrgId, userId, updateData),
+      ).rejects.toThrow(ResourceNotFound);
+
+      expect(mockRepository.findOne).toHaveBeenCalledWith({
+        where: { id: mockOrgId, userOrganizations: { user: { id: userId } } },
+      });
+
+      expect(mockRepository.update).not.toHaveBeenCalled();
+    });
   });
 });