--- conflicted
+++ resolved
@@ -1,39 +1,20 @@
 // @ts-nocheck
 import jwt from "jsonwebtoken";
-<<<<<<< HEAD
 import AppDataSource from "../data-source";
 import { Organization, User } from "../models";
 import { OrgService } from "../services";
 
 import { Repository } from "typeorm";
 import { OrgController } from "../controllers/OrgController.ts";
+
 import { authMiddleware } from "../middleware/auth.ts";
+import { OrgController } from "../controllers";
+import { validateOrgId } from "../middleware/organizationValidation.ts";
 import {
   InvalidInput,
+  HttpError,
   ResourceNotFound,
-  HttpError,
 } from "../middleware/error.ts";
-import { validateOrgId } from "../middleware/organizationValidation.ts";
-import { OrganizationRole } from "../models/organization-role.entity.ts";
-
-jest.mock("../data-source", () => ({
-  __esModule: true,
-  default: {
-    getRepository: jest.fn(),
-    initialize: jest.fn(),
-    isInitialized: false,
-  },
-}));
-=======
-import { AuthService } from "../services/index.ts";
-
-import { authMiddleware } from "../middleware/auth.ts";
-import { OrgService } from "../services/org.services.ts";
-import { OrgController } from "../controllers/OrgController.ts";
-import { validateOrgId } from "../middleware/organizationValidation.ts";
-import { InvalidInput } from "../middleware/error.ts";
-import { authMiddleware } from "../middleware";
-import { OrgService } from "../services/organisation.service";
 
 jest.mock("../data-source", () => {
   return {
@@ -49,7 +30,6 @@
 });
 jest.mock("../models");
 jest.mock("jsonwebtoken");
->>>>>>> dd697539
 
 describe("Organization Controller and Middleware", () => {
   let organizationService: OrgService;
@@ -64,18 +44,10 @@
 
     mockManager = {
       findOne: jest.fn(),
-    };
-    organizationRepositoryMock = {
-      findOne: jest.fn(),
-    } as any;
-    organizationRoleRepositoryMock = {
-      find: jest.fn(),
-    } as any;
-    (AppDataSource.getRepository as jest.Mock).mockImplementation((entity) => {
-      if (entity === Organization) return organizationRepositoryMock;
-      if (entity === OrganizationRole) return organizationRoleRepositoryMock;
-    });
-    organizationService = new OrgService();
+      save: jest.fn(),
+    };
+    AppDataSource.manager = mockManager;
+    AppDataSource.getRepository = jest.fn().mockReturnValue(mockManager);
   });
 
   it("check if user is authenticated", async () => {
@@ -165,148 +137,81 @@
       "Valid org_id must be provided",
     );
   });
-<<<<<<< HEAD
-
-  describe("fetchAllRolesInOrganization", () => {
-    it("should fetch all roles for an existing organization", async () => {
-      const organizationId = "org123";
-      const mockOrganization = { id: organizationId, name: "Test Org" };
-      const mockRoles = [
-        { id: "role1", name: "Admin", description: "Administrator" },
-        { id: "role2", name: "User", description: "Regular User" },
-      ];
-
-      organizationRepositoryMock.findOne.mockResolvedValue(mockOrganization);
-      organizationRoleRepositoryMock.find.mockResolvedValue(mockRoles);
-
-      const result =
-        await organizationService.fetchAllRolesInOrganization(organizationId);
-
-      expect(result).toEqual(mockRoles);
-      expect(organizationRepositoryMock.findOne).toHaveBeenCalledWith({
-        where: { id: organizationId },
-      });
-      expect(organizationRoleRepositoryMock.find).toHaveBeenCalledWith({
-        where: { organization: { id: organizationId } },
-        select: ["id", "name", "description"],
-      });
-    });
-
-    it("should throw ResourceNotFound for non-existent organization", async () => {
-      const organizationId = "nonexistent123";
-
-      organizationRepositoryMock.findOne.mockResolvedValue(null);
-
-      try {
-        await organizationService.fetchAllRolesInOrganization(organizationId);
-        fail("Expected ResourceNotFound to be thrown");
-      } catch (error) {
-        expect(error).toBeInstanceOf(ResourceNotFound);
-      }
-
-      expect(organizationRepositoryMock.findOne).toHaveBeenCalledWith({
-        where: { id: organizationId },
-      });
-      expect(organizationRoleRepositoryMock.find).not.toHaveBeenCalled();
-    });
-
-    it("should return an empty array when organization has no roles", async () => {
-      const organizationId = "org456";
-      const mockOrganization = { id: organizationId, name: "Test Org" };
-
-      organizationRepositoryMock.findOne.mockResolvedValue(mockOrganization);
-      organizationRoleRepositoryMock.find.mockResolvedValue([]);
-
-      const result =
-        await organizationService.fetchAllRolesInOrganization(organizationId);
-
-      expect(result).toEqual([]);
-      expect(organizationRepositoryMock.findOne).toHaveBeenCalledWith({
-        where: { id: organizationId },
-      });
-      expect(organizationRoleRepositoryMock.find).toHaveBeenCalledWith({
-        where: { organization: { id: organizationId } },
-        select: ["id", "name", "description"],
-      });
-    });
-  });
-
-  describe("Update User Organization", () => {
-    let orgService: OrgService;
-    let mockRepository;
-
-    beforeEach(() => {
-      mockRepository = {
-        findOne: jest.fn(),
-        update: jest.fn(),
-      };
-      AppDataSource.getRepository = jest.fn().mockReturnValue(mockRepository);
-      orgService = new OrgService();
-    });
-
-    it("should successfully update organization details", async () => {
-      const mockOrgId = "123e4567-e89b-12d3-a456-426614174000";
-      const userId = "user123";
-      const updateData = {
-        name: "New Organization Name",
-        email: "newemail@example.com",
-        industry: "Tech",
-        type: "Private",
-        country: "NGA",
-        address: "1234 New HNG",
-        state: "Lagos",
-        description: "A new description of the organization.",
-      };
-
-      const mockOrg = {
-        id: mockOrgId,
-        ...updateData,
-      };
-
-      mockRepository.findOne.mockResolvedValue(mockOrg);
-      mockRepository.update.mockResolvedValue(mockOrg);
-
-      const result = await orgService.updateOrganizationDetails(
-        mockOrgId,
-        userId,
-        updateData,
-      );
-
-      expect(mockRepository.findOne).toHaveBeenCalledWith({
-        where: { id: mockOrgId, userOrganizations: { user: { id: userId } } },
-      });
-
-      expect(mockRepository.update).toHaveBeenCalledWith(mockOrgId, updateData);
-      expect(result).toEqual(mockOrg);
-    });
-
-    it("should throw ResourceNotFound if organization does not exist", async () => {
-      const mockOrgId = "123e4567-e89b-12d3-a456-426614174000";
-      const userId = "user123";
-      const updateData = {
-        name: "New Organization Name",
-        email: "newemail@example.com",
-        industry: "Tech",
-        type: "Private",
-        country: "NGA",
-        address: "1234 New HNG",
-        state: "Lagos",
-        description: "A new description of the organization.",
-      };
-
-      mockRepository.findOne.mockResolvedValue(null);
-
-      await expect(
-        orgService.updateOrganizationDetails(mockOrgId, userId, updateData),
-      ).rejects.toThrow(ResourceNotFound);
-
-      expect(mockRepository.findOne).toHaveBeenCalledWith({
-        where: { id: mockOrgId, userOrganizations: { user: { id: userId } } },
-      });
-
-      expect(mockRepository.update).not.toHaveBeenCalled();
-    });
-  });
-=======
->>>>>>> dd697539
+});
+
+describe("Update User Organization", () => {
+  let orgService: OrgService;
+  let mockRepository;
+
+  beforeEach(() => {
+    mockRepository = {
+      findOne: jest.fn(),
+      update: jest.fn(),
+    };
+    AppDataSource.getRepository = jest.fn().mockReturnValue(mockRepository);
+    orgService = new OrgService();
+  });
+
+  it("should successfully update organization details", async () => {
+    const mockOrgId = "123e4567-e89b-12d3-a456-426614174000";
+    const userId = "user123";
+    const updateData = {
+      name: "New Organization Name",
+      email: "newemail@example.com",
+      industry: "Tech",
+      type: "Private",
+      country: "NGA",
+      address: "1234 New HNG",
+      state: "Lagos",
+      description: "A new description of the organization.",
+    };
+
+    const mockOrg = {
+      id: mockOrgId,
+      ...updateData,
+    };
+
+    mockRepository.findOne.mockResolvedValue(mockOrg);
+    mockRepository.update.mockResolvedValue(mockOrg);
+
+    const result = await orgService.updateOrganizationDetails(
+      mockOrgId,
+      userId,
+      updateData,
+    );
+
+    expect(mockRepository.findOne).toHaveBeenCalledWith({
+      where: { id: mockOrgId, userOrganizations: { user: { id: userId } } },
+    });
+
+    expect(mockRepository.update).toHaveBeenCalledWith(mockOrgId, updateData);
+    expect(result).toEqual(mockOrg);
+  });
+
+  it("should throw ResourceNotFound if organization does not exist", async () => {
+    const mockOrgId = "123e4567-e89b-12d3-a456-426614174000";
+    const userId = "user123";
+    const updateData = {
+      name: "New Organization Name",
+      email: "newemail@example.com",
+      industry: "Tech",
+      type: "Private",
+      country: "NGA",
+      address: "1234 New HNG",
+      state: "Lagos",
+      description: "A new description of the organization.",
+    };
+
+    mockRepository.findOne.mockResolvedValue(null);
+
+    await expect(
+      orgService.updateOrganizationDetails(mockOrgId, userId, updateData),
+    ).rejects.toThrow(ResourceNotFound);
+
+    expect(mockRepository.findOne).toHaveBeenCalledWith({
+      where: { id: mockOrgId, userOrganizations: { user: { id: userId } } },
+    });
+
+    expect(mockRepository.update).not.toHaveBeenCalled();
+  });
 });