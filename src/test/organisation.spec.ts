// @ts-nocheck
import { OrgService } from "../services";
import { Organization, User, UserOrganization } from "../models";
import AppDataSource from "../data-source";
import { UserRole } from "../enums/userRoles";
import { BadRequest } from "../middleware";
import jwt from "jsonwebtoken";
import { AuthService } from "../services/index.ts";
<<<<<<< HEAD
=======

import { authMiddleware } from "../middleware/auth.ts";
import { OrgService } from "../services/organisation.service.ts";
>>>>>>> 597c06c1
import { OrgController } from "../controllers/OrgController.ts";
import { validateOrgId } from "../middleware/organization.validation.ts";
import { InvalidInput } from "../middleware/error.ts";
import { authMiddleware } from "../middleware";
import { OrgService } from "../services/organisation.service";

jest.mock("../data-source", () => {
  return {
    AppDataSource: {
      manager: {
        save: jest.fn(),
        findOne: jest.fn(),
      },
      getRepository: jest.fn(),
      initialize: jest.fn().mockResolvedValue(true),
    },
  };
});
jest.mock("../models");
jest.mock("jsonwebtoken");

describe("OrgService", () => {
  let orgService: OrgService;
  let mockManager;

  beforeEach(() => {
    orgService = new OrgService();
    mockManager = {
      save: jest.fn(),
      findOne: jest.fn(),
    };
    AppDataSource.manager = mockManager;
    AppDataSource.getRepository = jest.fn().mockReturnValue(mockManager);
  });

  describe("createOrganisation", () => {
    it("should create a new organisation successfully", async () => {
      const payload = {
        name: "fawaz",
        description: "description",
        email: "sa@gm.com",
        industry: "entertainment",
        type: "music",
        country: "Nigeria",
        address: "address",
        state: "Oyo",
      };
      const userId = "user-id-123";

      const newOrganisation = {
        ...payload,
        owner_id: userId,
        id: "org-id-123",
        slug: "9704ffa3-8d6e-4b5b-aee6-9168a998a67a",
        created_at: new Date(),
        updated_at: new Date(),
      };

      const newUserOrganization = {
        userId: userId,
        organizationId: newOrganisation.id,
        role: UserRole.ADMIN,
      };

      mockManager.save.mockResolvedValueOnce(newOrganisation);
      mockManager.save.mockResolvedValueOnce(newUserOrganization);

      const result = await orgService.createOrganisation(payload, userId);

      expect(mockManager.save).toHaveBeenCalledTimes(2);
      expect(mockManager.save).toHaveBeenCalledWith(expect.any(Organization));
      expect(mockManager.save).toHaveBeenCalledWith(expect.any(UserOrganization));
      expect(result).toEqual({ newOrganisation });
    });

    it("should throw a BadRequest error if saving fails", async () => {
      const payload = {
        name: "fawaz",
        description: "description",
        email: "sa@gm.com",
        industry: "entertainment",
        type: "music",
        country: "Nigeria",
        address: "address",
        state: "Oyo",
      };
      const userId = "user-id-123";

      mockManager.save.mockRejectedValue(new Error("Client error"));

      await expect(
        orgService.createOrganisation(payload, userId)
      ).rejects.toThrow(BadRequest);
    });
  });

  describe("removeUser", () => {
    it("should remove a user from an organization successfully", async () => {
      const org_id = "org-id-123";
      const user_id = "user-id-123";

      const user = {
        id: user_id,
        organizations: [
          {
            id: org_id,
          },
        ],
      };

      const organization = {
        id: org_id,
        users: [{ id: user_id }],
      };

      mockManager.findOne.mockResolvedValueOnce(user);
      mockManager.findOne.mockResolvedValueOnce(organization);

      const result = await orgService.removeUser(org_id, user_id);

      expect(result).toEqual(user);
    });

    it("should return null if user is not found", async () => {
      const org_id = "org-id-123";
      const user_id = "user-id-123";

      mockManager.findOne.mockResolvedValueOnce(null);

      const result = await orgService.removeUser(org_id, user_id);

      expect(result).toBeNull();
    });

    it("should return null if organization is not found", async () => {
      const org_id = "org-id-123";
      const user_id = "user-id-123";

      const user = {
        id: user_id,
        organizations: [],
      };

      mockManager.findOne.mockResolvedValueOnce(user);
      mockManager.findOne.mockResolvedValueOnce(null);

      const result = await orgService.removeUser(org_id, user_id);

      expect(result).toBeNull();
    });
  });
});

describe("Organization Controller and Middleware", () => {
  let orgService: OrgService;
  let orgController: OrgController;
  let mockManager;

  beforeEach(() => {
    orgController = new OrgController();
    mockManager = {
      findOne: jest.fn(),
    };
    AppDataSource.manager = mockManager;
    AppDataSource.getRepository = jest.fn().mockReturnValue(mockManager);
  });

  it("check if user is authenticated", async () => {
    const req = {
      headers: {
        authorization: "Bearer validToken",
      },
      user: undefined,
    } as unknown as Request;

    const res = {
      status: jest.fn().mockReturnThis(),
      json: jest.fn(),
    } as unknown as Response;

    const next = jest.fn();

    jwt.verify = jest.fn().mockImplementation((token, secret, callback) => {
      callback(null, { userId: "user123" });
    });

    User.findOne = jest.fn().mockResolvedValue({
      id: "donalTrump123",
      email: "americaPresident@newyork.com",
    });

    await authMiddleware(req, res, next);

    expect(jwt.verify).toHaveBeenCalled();
    expect(User.findOne).toHaveBeenCalled();
    expect(req.user).toBeDefined();
    expect(req.user.id).toBe("donalTrump123");
    expect(next).toHaveBeenCalled();
  });

  it("should get a single user org", async () => {
    const orgId = "1";
    const orgRes = {
      org_id: "1",
      name: "Org 1",
      description: "Org 1 description",
    };

    mockManager.findOne.mockResolvedValue(orgRes);

    // const result = await orgService.getSingleOrg(orgId);

    // expect(mockManager.findOne).toHaveBeenCalledWith({
    //   where: { id: orgId },
    //   relations: ["users"],
    // });
    // expect(mockManager.findOne).toHaveBeenCalledTimes(1);
    // expect(result).toEqual(orgRes);
  });

  it("should return 404 if org not found", async () => {
    const orgId = "bidenNewYork123";

    mockManager.findOne.mockResolvedValue(null);

    const req = {
      params: { org_id: orgId },
    } as unknown as Request;

    const res = {
      status: jest.fn().mockReturnThis(),
      json: jest.fn(),
    } as unknown as Response;

    await orgController.getSingleOrg(req, res);

    expect(res.status).toHaveBeenCalledWith(404);
    expect(res.json).toHaveBeenCalledWith({
      status: "forbidden",
      message: "Organization not found",
      status_code: 404,
    });
  });

  it("should pass valid UUID for org_id", async () => {
    const req = {
      params: { org_id: "123e4567-e89b-12d3-a456-426614174000" },
    } as unknown as Request;
    const res = {} as Response;
    const next = jest.fn();

    await validateOrgId[0](req, res, next);
    await validateOrgId[1](req, res, next);

    expect(next).toHaveBeenCalledTimes(2);
    expect(next).toHaveBeenCalledWith();
  });

  it("should throw InvalidInput for empty org_id", async () => {
    const req = {
      params: { org_id: "" },
    } as unknown as Request;
    const res = {} as Response;
    const next = jest.fn();

    await validateOrgId[0](req, res, next);

    expect(() => validateOrgId[1](req, res, next)).toThrow(InvalidInput);
    expect(() => validateOrgId[1](req, res, next)).toThrow(
      "Organisation id is required",
    );
  });

  it("should throw InvalidInput for non-UUID org_id", async () => {
    const req = {
      params: { org_id: "donald-trump-for-president" },
    } as unknown as Request;
    const res = {} as Response;
    const next = jest.fn();

    await validateOrgId[0](req, res, next);

    expect(() => validateOrgId[1](req, res, next)).toThrow(InvalidInput);
    expect(() => validateOrgId[1](req, res, next)).toThrow(
      "Valid org_id must be provided",
    );
  });
});<|MERGE_RESOLUTION|>--- conflicted
+++ resolved
@@ -6,12 +6,9 @@
 import { BadRequest } from "../middleware";
 import jwt from "jsonwebtoken";
 import { AuthService } from "../services/index.ts";
-<<<<<<< HEAD
-=======
 
 import { authMiddleware } from "../middleware/auth.ts";
 import { OrgService } from "../services/organisation.service.ts";
->>>>>>> 597c06c1
 import { OrgController } from "../controllers/OrgController.ts";
 import { validateOrgId } from "../middleware/organization.validation.ts";
 import { InvalidInput } from "../middleware/error.ts";
@@ -83,7 +80,9 @@
 
       expect(mockManager.save).toHaveBeenCalledTimes(2);
       expect(mockManager.save).toHaveBeenCalledWith(expect.any(Organization));
-      expect(mockManager.save).toHaveBeenCalledWith(expect.any(UserOrganization));
+      expect(mockManager.save).toHaveBeenCalledWith(
+        expect.any(UserOrganization),
+      );
       expect(result).toEqual({ newOrganisation });
     });
 
@@ -103,7 +102,7 @@
       mockManager.save.mockRejectedValue(new Error("Client error"));
 
       await expect(
-        orgService.createOrganisation(payload, userId)
+        orgService.createOrganisation(payload, userId),
       ).rejects.toThrow(BadRequest);
     });
   });
