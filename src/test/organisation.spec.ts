// @ts-nocheck
import { OrgService } from "../services";
import { Organization, User, UserOrganization } from "../models";
import AppDataSource from "../data-source";
import { UserRole } from "../enums/userRoles";
import { BadRequest } from "../middleware";
import jwt from "jsonwebtoken";
import { AuthService } from "../services/index.ts";
import { authMiddleware } from "../middleware/auth.ts";
<<<<<<< HEAD
import { OrgController } from "../controllers/orgController";
import { validateOrgId } from "../middleware/organization.validation.ts";
import {
  InvalidInput,
  HttpError,
  ResourceNotFound,
} from "../middleware/error.ts";

jest.mock("../data-source", () => ({
  __esModule: true,
  default: {
    getRepository: jest.fn().mockReturnValue({
      create: jest.fn(),
      save: jest.fn(),
      findOne: jest.fn(),
      find: jest.fn(),
    }),
    manager: {
      save: jest.fn(),
      findOne: jest.fn(),
=======
import { OrgService } from "../services/org.services.ts";
import { OrgController } from "../controllers/OrgController.ts";
import { validateOrgId } from "../middleware/organizationValidation.ts";
import { InvalidInput } from "../middleware/error.ts";
import { authMiddleware } from "../middleware";
import { OrgService } from "../services/organisation.service";

jest.mock("../data-source", () => {
  return {
    AppDataSource: {
      manager: {
        save: jest.fn(),
        findOne: jest.fn(),
      },
      getRepository: jest.fn(),
      initialize: jest.fn().mockResolvedValue(true),
>>>>>>> 95369e68
    },
    initialize: jest.fn().mockResolvedValue(true),
  },
}));

jest.mock("../models");
jest.mock("jsonwebtoken");

describe("Organization Controller and Middleware", () => {
  let orgService: OrgService;
  let orgController: OrgController;
  let mockManager;

  beforeEach(() => {
    orgController = new OrgController();
    mockManager = {
      findOne: jest.fn(),
      save: jest.fn(),
    };
    AppDataSource.manager = mockManager;
    AppDataSource.getRepository = jest.fn().mockReturnValue(mockManager);
  });

  it("check if user is authenticated", async () => {
    const req = {
      headers: {
        authorization: "Bearer validToken",
      },
      user: undefined,
    } as unknown as Request;

    const res = {
      status: jest.fn().mockReturnThis(),
      json: jest.fn(),
    } as unknown as Response;

    const next = jest.fn();

    jwt.verify = jest.fn().mockImplementation((token, secret, callback) => {
      callback(null, { userId: "user123" });
    });

    User.findOne = jest.fn().mockResolvedValue({
      id: "donalTrump123",
      email: "americaPresident@newyork.com",
    });

    await authMiddleware(req, res, next);

    expect(jwt.verify).toHaveBeenCalled();
    expect(User.findOne).toHaveBeenCalled();
    expect(req.user).toBeDefined();
    expect(req.user.id).toBe("donalTrump123");
    expect(next).toHaveBeenCalled();
  });

  it("should get a single user org", async () => {
    const orgId = "1";
    const orgRes = {
      org_id: "1",
      name: "Org 1",
      description: "Org 1 description",
    };

    mockManager.findOne.mockResolvedValue(orgRes);
  });

  it("should pass valid UUID for org_id", async () => {
    const req = {
      params: { org_id: "123e4567-e89b-12d3-a456-426614174000" },
    } as unknown as Request;
    const res = {} as Response;
    const next = jest.fn();

    await validateOrgId[0](req, res, next);
    await validateOrgId[1](req, res, next);

    expect(next).toHaveBeenCalledTimes(2);
    expect(next).toHaveBeenCalledWith();
  });

  it("should throw InvalidInput for empty org_id", async () => {
    const req = {
      params: { org_id: "" },
    } as unknown as Request;
    const res = {} as Response;
    const next = jest.fn();

    await validateOrgId[0](req, res, next);

    expect(() => validateOrgId[1](req, res, next)).toThrow(InvalidInput);
    expect(() => validateOrgId[1](req, res, next)).toThrow(
      "Organisation id is required",
    );
  });

  it("should throw InvalidInput for non-UUID org_id", async () => {
    const req = {
      params: { org_id: "donald-trump-for-president" },
    } as unknown as Request;
    const res = {} as Response;
    const next = jest.fn();

    await validateOrgId[0](req, res, next);

    expect(() => validateOrgId[1](req, res, next)).toThrow(InvalidInput);
    expect(() => validateOrgId[1](req, res, next)).toThrow(
      "Valid org_id must be provided",
    );
  });
});

describe("Update User Organization", () => {
  let orgService: OrgService;
  let mockRepository;

  beforeEach(() => {
    mockRepository = {
      findOne: jest.fn(),
      update: jest.fn(),
    };
    AppDataSource.getRepository = jest.fn().mockReturnValue(mockRepository);
    orgService = new OrgService();
  });

  it("should successfully update organization details", async () => {
    const mockOrgId = "123e4567-e89b-12d3-a456-426614174000";
    const userId = "user123";
    const updateData = {
      name: "New Organization Name",
      email: "newemail@example.com",
      industry: "Tech",
      type: "Private",
      country: "NGA",
      address: "1234 New HNG",
      state: "Lagos",
      description: "A new description of the organization.",
    };

    const mockOrg = {
      id: mockOrgId,
      ...updateData,
    };

    mockRepository.findOne.mockResolvedValue(mockOrg);
    mockRepository.update.mockResolvedValue(mockOrg);

    const result = await orgService.updateOrganizationDetails(
      mockOrgId,
      userId,
      updateData,
    );

    expect(mockRepository.findOne).toHaveBeenCalledWith({
      where: { id: mockOrgId, userOrganizations: { user: { id: userId } } },
    });

    expect(mockRepository.update).toHaveBeenCalledWith(mockOrgId, updateData);
    expect(result).toEqual(mockOrg);
  });

  it("should throw ResourceNotFound if organization does not exist", async () => {
    const mockOrgId = "123e4567-e89b-12d3-a456-426614174000";
    const userId = "user123";
    const updateData = {
      name: "New Organization Name",
      email: "newemail@example.com",
      industry: "Tech",
      type: "Private",
      country: "NGA",
      address: "1234 New HNG",
      state: "Lagos",
      description: "A new description of the organization.",
    };

    mockRepository.findOne.mockResolvedValue(null);

    await expect(
      orgService.updateOrganizationDetails(mockOrgId, userId, updateData),
    ).rejects.toThrow(ResourceNotFound);

    expect(mockRepository.findOne).toHaveBeenCalledWith({
      where: { id: mockOrgId, userOrganizations: { user: { id: userId } } },
    });

    expect(mockRepository.update).not.toHaveBeenCalled();
  });
});<|MERGE_RESOLUTION|>--- conflicted
+++ resolved
@@ -7,9 +7,8 @@
 import jwt from "jsonwebtoken";
 import { AuthService } from "../services/index.ts";
 import { authMiddleware } from "../middleware/auth.ts";
-<<<<<<< HEAD
 import { OrgController } from "../controllers/orgController";
-import { validateOrgId } from "../middleware/organization.validation.ts";
+import { validateOrgId } from "../middleware/organizationValidation.ts";
 import {
   InvalidInput,
   HttpError,
@@ -28,24 +27,6 @@
     manager: {
       save: jest.fn(),
       findOne: jest.fn(),
-=======
-import { OrgService } from "../services/org.services.ts";
-import { OrgController } from "../controllers/OrgController.ts";
-import { validateOrgId } from "../middleware/organizationValidation.ts";
-import { InvalidInput } from "../middleware/error.ts";
-import { authMiddleware } from "../middleware";
-import { OrgService } from "../services/organisation.service";
-
-jest.mock("../data-source", () => {
-  return {
-    AppDataSource: {
-      manager: {
-        save: jest.fn(),
-        findOne: jest.fn(),
-      },
-      getRepository: jest.fn(),
-      initialize: jest.fn().mockResolvedValue(true),
->>>>>>> 95369e68
     },
     initialize: jest.fn().mockResolvedValue(true),
   },
