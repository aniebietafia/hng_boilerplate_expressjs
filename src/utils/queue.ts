import Bull, { Job } from "bull";
import config from "../config";
import { Sendmail } from "./mail";
import logs from "./logger";
import smsServices from "../services/sms.services";

interface EmailData {
  from: string;
  to: string;
  subject: string;
  text?: string;
  html: string;
}

interface SmsData {
  sender: string;
  message: string;
  phoneNumber: string;
}

const retries: number = 3;
const delay = 1000 * 60 * 5;

const redisConfig = {
  host: config.REDIS_HOST,
  port: Number(config.REDIS_PORT),
  // password: config.REDIS_PASSWORD,
};

// Email Queue
const emailQueue = new Bull("Email", {
  redis: redisConfig,
});

const addEmailToQueue = async (data: EmailData) => {
  await emailQueue.add(data, {
    attempts: retries,
    backoff: {
      type: "fixed",
      delay,
    },
  });
};

emailQueue.process(async (job: Job, done) => {
  try {
<<<<<<< HEAD
    await Sendmail(job.data);
=======
    // await Sendmail(job.data);
>>>>>>> 242eed47
    job.log("Email sent successfully to " + job.data.to);
    logs.info("Email sent successfully");
  } catch (error) {
    logs.error("Error sending email:", error);
    throw error;
  } finally {
    done();
  }
});

// Notification Queue
const notificationQueue = new Bull("Notification", {
  redis: redisConfig,
});

const addNotificationToQueue = async (data: any) => {
  await notificationQueue.add(data, {
    attempts: retries,
    backoff: {
      type: "fixed",
      delay,
    },
  });
};

notificationQueue.process(async (job: Job, done) => {
  try {
    // sending Notification Function
    job.log("Notification sent successfully to " + job.data.to);
    logs.info("Notification sent successfully");
  } catch (error) {
    logs.error("Error sending notification:", error);
    throw error;
  } finally {
    done();
  }
});

// SMS Queue
const smsQueue = new Bull("SMS", {
  redis: redisConfig,
});

const addSmsToQueue = async (data: SmsData) => {
  await smsQueue.add(data, {
    attempts: retries,
    backoff: {
      type: "fixed",
      delay,
    },
  });
};

smsQueue.process(async (job: Job, done) => {
  try {
    // const {sender , message , phoneNumber} = job.data;
    // await smsServices.sendSms(sender , message , phoneNumber);
    job.log("SMS sent successfully to " + job.data);
    logs.info("SMS sent successfully");
  } catch (error) {
    logs.error("Error sending SMS:", error);
    throw error;
  } finally {
    done();
  }
});

export {
  emailQueue,
  smsQueue,
  notificationQueue,
  addEmailToQueue,
  addNotificationToQueue,
  addSmsToQueue,
};<|MERGE_RESOLUTION|>--- conflicted
+++ resolved
@@ -44,11 +44,7 @@
 
 emailQueue.process(async (job: Job, done) => {
   try {
-<<<<<<< HEAD
-    await Sendmail(job.data);
-=======
     // await Sendmail(job.data);
->>>>>>> 242eed47
     job.log("Email sent successfully to " + job.data.to);
     logs.info("Email sent successfully");
   } catch (error) {
