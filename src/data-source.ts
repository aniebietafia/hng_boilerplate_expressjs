--- conflicted
+++ resolved
@@ -15,19 +15,10 @@
   synchronize: true,
   logging: false,
   entities: ["src/models/**/*.ts"],
-<<<<<<< HEAD
-  // ssl: true,
+  // ssl: false,
   // extra: {
   //   ssl: {
   //     rejectUnauthorized: false,
   //   },
   // },
-=======
-  ssl: false,
-  extra: {
-    ssl: {
-      rejectUnauthorized: false,
-    },
-  },
->>>>>>> bcabe30e
 });