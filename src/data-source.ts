import 'reflect-metadata';
import { DataSource } from 'typeorm';
import config from './config';

const isDevelopment = config.NODE_ENV === 'development';

const AppDataSource = new DataSource({
  type: 'postgres',
  host: config.DB_HOST,
  port: Number(config.DB_PORT) || 5432,
  username: config.DB_USER,
  password: config.DB_PASSWORD,
  database: config.DB_NAME,
  synchronize: isDevelopment,
  logging: false,
<<<<<<< HEAD
  entities: ["src/models/**/*.ts"],
  migrations: ["src/migrations/**/*.ts"],
  migrationsTableName: "migrations",
  ssl: false,
=======
  entities: ['src/models/**/*.ts'],
  migrations: ['src/migrations/**/*.ts'],
  migrationsTableName: 'migrations',
  // ssl: false,
>>>>>>> 118a8d15
  // extra: {
  //   ssl: {
  //     rejectUnauthorized: false,
  //   },
  // },
});

export async function initializeDataSource() {
  if (!AppDataSource.isInitialized) {
    await AppDataSource.initialize();
  }
  return AppDataSource;
}

export default AppDataSource;<|MERGE_RESOLUTION|>--- conflicted
+++ resolved
@@ -1,11 +1,11 @@
-import 'reflect-metadata';
-import { DataSource } from 'typeorm';
-import config from './config';
+import "reflect-metadata";
+import { DataSource } from "typeorm";
+import config from "./config";
 
-const isDevelopment = config.NODE_ENV === 'development';
+const isDevelopment = config.NODE_ENV === "development";
 
 const AppDataSource = new DataSource({
-  type: 'postgres',
+  type: "postgres",
   host: config.DB_HOST,
   port: Number(config.DB_PORT) || 5432,
   username: config.DB_USER,
@@ -13,17 +13,10 @@
   database: config.DB_NAME,
   synchronize: isDevelopment,
   logging: false,
-<<<<<<< HEAD
   entities: ["src/models/**/*.ts"],
   migrations: ["src/migrations/**/*.ts"],
   migrationsTableName: "migrations",
-  ssl: false,
-=======
-  entities: ['src/models/**/*.ts'],
-  migrations: ['src/migrations/**/*.ts'],
-  migrationsTableName: 'migrations',
   // ssl: false,
->>>>>>> 118a8d15
   // extra: {
   //   ssl: {
   //     rejectUnauthorized: false,
