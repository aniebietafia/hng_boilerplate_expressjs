--- conflicted
+++ resolved
@@ -1,15 +1,6 @@
-<<<<<<< HEAD
-import "reflect-metadata";
-import { DataSource } from "typeorm";
-import config from "./config";
-import dotenv from "dotenv";
-
-dotenv.config();
-=======
 import 'reflect-metadata';
 import { DataSource } from 'typeorm';
 import config from './config';
->>>>>>> 9c21012f
 
 const isDevelopment = config.NODE_ENV === 'development';
 
@@ -22,15 +13,9 @@
   database: config.DB_NAME,
   synchronize: isDevelopment,
   logging: false,
-<<<<<<< HEAD
-  entities: ["src/models/**/*.ts"],
-  migrations: ["src/migrations/**/*.ts"],
-  migrationsTableName: "migrations",
-=======
   entities: ['src/models/**/*.ts'],
   migrations: ['src/migrations/**/*.ts'],
   migrationsTableName: 'migrations',
->>>>>>> 9c21012f
   // ssl: false,
   // extra: {
   //   ssl: {
