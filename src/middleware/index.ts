export * from "./error";
<<<<<<< HEAD
export * from "./auth";
=======
export * from "./auth";
export * from "./checkUserRole";
>>>>>>> 03845f19
<|MERGE_RESOLUTION|>--- conflicted
+++ resolved
@@ -1,7 +1,3 @@
 export * from "./error";
-<<<<<<< HEAD
 export * from "./auth";
-=======
-export * from "./auth";
-export * from "./checkUserRole";
->>>>>>> 03845f19
+export * from "./checkUserRole";