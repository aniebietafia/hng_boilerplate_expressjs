import { Request, Response, NextFunction } from "express";
import { verifyToken } from "../utils";
import { User } from "../models";
import {
  HttpError,
  ResourceNotFound,
  ServerError,
  Unauthorized,
} from "./error";
import log from "../utils/logger";
import jwt from "jsonwebtoken";
import config from "../config";

interface UserRequest extends Request {
  user?: any;
}

export const authMiddleware = async (
<<<<<<< HEAD
  req: UserRequest,
=======
  req: Request & { user?: User },
>>>>>>> 03845f19
  res: Response,
  next: NextFunction
) => {
  try {
    const authHeader = req.headers.authorization;

    if (!authHeader || !authHeader.startsWith("Bearer ")) {
      return res.status(401).json({
        status_code: "401",
        message: "Invalid token",
      });
    }

    const token = authHeader.split(" ")[1];
    if (!token) {
      return res.status(401).json({
        status_code: "401",
        message: "Invalid token",
      });
    }

    jwt.verify(token, config.TOKEN_SECRET, async (err, decoded: any) => {
      if (err) {
        return res.status(401).json({
          status_code: "401",
          message: "Invalid token",
        });
      }
      const user = await User.findOne({
        where: { email: decoded["email"] as string },
      });
      if (!user) {
        return res.status(401).json({
          status_code: "401",
          message: "Invalid token",
        });
      }
      req.user = user;
      next();
    });
  } catch (error) {
    log.error(error);
    throw new ServerError("INTERNAL_SERVER_ERROR");
  }
};<|MERGE_RESOLUTION|>--- conflicted
+++ resolved
@@ -16,11 +16,7 @@
 }
 
 export const authMiddleware = async (
-<<<<<<< HEAD
-  req: UserRequest,
-=======
   req: Request & { user?: User },
->>>>>>> 03845f19
   res: Response,
   next: NextFunction
 ) => {
