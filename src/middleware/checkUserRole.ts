--- conflicted
+++ resolved
@@ -24,18 +24,11 @@
       const user = await userRepository.findOne({
         where: { id: decodedToken.userId },
       });
-<<<<<<< HEAD
-      console.log(user);
+      // console.log(user);
       // if (user.role !== 'super_admin' )
       if (!user || !roles.includes(user.role)) {
         return res
           .status(403)
-=======
-      // if (user.role !== 'super_admin' )
-      if (!user || !roles.includes(user.role)) {
-        return res
-          .status(401)
->>>>>>> 242eed47
           .json({ status: "error", message: "Access denied. Not an admin" });
       }
       next();
