<<<<<<< HEAD
import { Request, Response, NextFunction } from "express";
import { AuthService } from "../services/auth.services";

const authService = new AuthService();

/**
 * @swagger
 * tags:
 *   name: Auth
 *   description: Authentication related routes
 */

/**
 * @swagger
 * api/v1/auth/signup:
 *   post:
 *     summary: Sign up a new user
 *     tags: [Auth]
 *     requestBody:
 *       required: true
 *       content:
 *         application/json:
 *           schema:
 *             type: object
 *             properties:
 *               firstName:
 *                 type: string
 *               lastName:
 *                 type: string
 *               email:
 *                 type: string
 *               password:
 *                 type: string
 *               phone:
 *                 type: string
 *     responses:
 *       201:
 *         description: The user was successfully created
 *         content:
 *           application/json:
 *             schema:
 *               type: object
 *               properties:
 *                 mailSent:
 *                   type: string
 *                 newUser:
 *                   type: object
 *                 access_token:
 *                   type: string
 *       409:
 *         description: User already exists
 *       500:
 *         description: Some server error
 */

const signUp = async (req: Request, res: Response, next: NextFunction) => {
  try {
    const { mailSent, newUser, access_token } = await authService.signUp(
      req.body
    );
    res.status(201).json({ mailSent, newUser, access_token });
  } catch (error) {
    next(error);
  }
};

/**
 * @swagger
 * /api/v1/auth/verify-otp:
 *   post:
 *     summary: Verify the user's email using OTP
 *     tags: [Auth]
 *     requestBody:
 *       required: true
 *       content:
 *         application/json:
 *           schema:
 *             type: object
 *             properties:
 *               otp:
 *                 type: integer
 *                 description: The OTP sent to the user's email
 *               token:
 *                 type: string
 *                 description: The token received during sign up
 *     responses:
 *       200:
 *         description: OTP verified successfully
 *         content:
 *           application/json:
 *             schema:
 *               type: object
 *               properties:
 *                 message:
 *                   type: string
 *                   description: Success message
 *       400:
 *         description: Invalid OTP or verification token has expired
 *       404:
 *         description: User not found
 *       500:
 *         description: Some server error
 */

const verifyOtp = async (req: Request, res: Response, next: NextFunction) => {
  try {
    const { otp, token } = req.body;
    const { message } = await authService.verifyEmail(token as string, otp);
    res.status(200).json({ message });
  } catch (error) {
    next(error);
  }
};

/**
 * @swagger
 * /api/v1/auth/login:
 *   post:
 *     summary: Log in a user
 *     tags: [Auth]
 *     requestBody:
 *       required: true
 *       content:
 *         application/json:
 *           schema:
 *             type: object
 *             properties:
 *               email:
 *                 type: string
 *               password:
 *                 type: string
 *     responses:
 *       200:
 *         description: Successful login
 *         content:
 *           application/json:
 *             schema:
 *               type: object
 *               properties:
 *                 access_token:
 *                   type: string
 *                 user:
 *                   type: object
 *       401:
 *         description: Invalid credentials
 *       500:
 *         description: Some server error
 */

const login = async (req: Request, res: Response, next: NextFunction) => {
  try {
    const { access_token, user } = await authService.login(req.body);
    res.status(200).json({ access_token, user });
  } catch (error) {
    next(error);
  }
};

export { signUp, verifyOtp, login };
=======
import { Request, Response, NextFunction } from "express";
import { AuthService } from "../services";

const authService = new AuthService();

/**
 * @swagger
 * tags:
 *   name: Auth
 *   description: Authentication related routes
 */

/**
 * @swagger
 * api/v1/auth/signup:
 *   post:
 *     summary: Sign up a new user
 *     tags: [Auth]
 *     requestBody:
 *       required: true
 *       content:
 *         application/json:
 *           schema:
 *             type: object
 *             properties:
 *               firstName:
 *                 type: string
 *               lastName:
 *                 type: string
 *               email:
 *                 type: string
 *               password:
 *                 type: string
 *               phone:
 *                 type: string
 *     responses:
 *       201:
 *         description: The user was successfully created
 *         content:
 *           application/json:
 *             schema:
 *               type: object
 *               properties:
 *                 mailSent:
 *                   type: string
 *                 newUser:
 *                   type: object
 *                 access_token:
 *                   type: string
 *       409:
 *         description: User already exists
 *       500:
 *         description: Some server error
 */

const signUp = async (req: Request, res: Response, next: NextFunction) => {
  try {
    const { mailSent, newUser, access_token } = await authService.signUp(
      req.body
    );
    res.status(201).json({ mailSent, newUser, access_token });
  } catch (error) {
    next(error);
  }
};

/**
 * @swagger
 * /api/v1/auth/verify-otp:
 *   post:
 *     summary: Verify the user's email using OTP
 *     tags: [Auth]
 *     requestBody:
 *       required: true
 *       content:
 *         application/json:
 *           schema:
 *             type: object
 *             properties:
 *               otp:
 *                 type: integer
 *                 description: The OTP sent to the user's email
 *               token:
 *                 type: string
 *                 description: The token received during sign up
 *     responses:
 *       200:
 *         description: OTP verified successfully
 *         content:
 *           application/json:
 *             schema:
 *               type: object
 *               properties:
 *                 message:
 *                   type: string
 *                   description: Success message
 *       400:
 *         description: Invalid OTP or verification token has expired
 *       404:
 *         description: User not found
 *       500:
 *         description: Some server error
 */

const verifyOtp = async (req: Request, res: Response, next: NextFunction) => {
  try {
    const { otp, token } = req.body;
    const { message } = await authService.verifyEmail(token as string, otp);
    res.status(200).json({ message });
  } catch (error) {
    next(error);
  }
};

/**
 * @swagger
 * /api/v1/auth/login:
 *   post:
 *     summary: Log in a user
 *     tags: [Auth]
 *     requestBody:
 *       required: true
 *       content:
 *         application/json:
 *           schema:
 *             type: object
 *             properties:
 *               email:
 *                 type: string
 *               password:
 *                 type: string
 *     responses:
 *       200:
 *         description: Successful login
 *         content:
 *           application/json:
 *             schema:
 *               type: object
 *               properties:
 *                 access_token:
 *                   type: string
 *                 user:
 *                   type: object
 *       401:
 *         description: Invalid credentials
 *       500:
 *         description: Some server error
 */

const login = async (req: Request, res: Response, next: NextFunction) => {
  try {
    const { access_token, user } = await authService.login(req.body);
    res.status(200).json({ access_token, user });
  } catch (error) {
    next(error);
  }
};

export { signUp, verifyOtp, login };
>>>>>>> dc4e16bb
<|MERGE_RESOLUTION|>--- conflicted
+++ resolved
@@ -1,321 +1,318 @@
-<<<<<<< HEAD
-import { Request, Response, NextFunction } from "express";
-import { AuthService } from "../services/auth.services";
-
-const authService = new AuthService();
-
-/**
- * @swagger
- * tags:
- *   name: Auth
- *   description: Authentication related routes
- */
-
-/**
- * @swagger
- * api/v1/auth/signup:
- *   post:
- *     summary: Sign up a new user
- *     tags: [Auth]
- *     requestBody:
- *       required: true
- *       content:
- *         application/json:
- *           schema:
- *             type: object
- *             properties:
- *               firstName:
- *                 type: string
- *               lastName:
- *                 type: string
- *               email:
- *                 type: string
- *               password:
- *                 type: string
- *               phone:
- *                 type: string
- *     responses:
- *       201:
- *         description: The user was successfully created
- *         content:
- *           application/json:
- *             schema:
- *               type: object
- *               properties:
- *                 mailSent:
- *                   type: string
- *                 newUser:
- *                   type: object
- *                 access_token:
- *                   type: string
- *       409:
- *         description: User already exists
- *       500:
- *         description: Some server error
- */
-
-const signUp = async (req: Request, res: Response, next: NextFunction) => {
-  try {
-    const { mailSent, newUser, access_token } = await authService.signUp(
-      req.body
-    );
-    res.status(201).json({ mailSent, newUser, access_token });
-  } catch (error) {
-    next(error);
-  }
-};
-
-/**
- * @swagger
- * /api/v1/auth/verify-otp:
- *   post:
- *     summary: Verify the user's email using OTP
- *     tags: [Auth]
- *     requestBody:
- *       required: true
- *       content:
- *         application/json:
- *           schema:
- *             type: object
- *             properties:
- *               otp:
- *                 type: integer
- *                 description: The OTP sent to the user's email
- *               token:
- *                 type: string
- *                 description: The token received during sign up
- *     responses:
- *       200:
- *         description: OTP verified successfully
- *         content:
- *           application/json:
- *             schema:
- *               type: object
- *               properties:
- *                 message:
- *                   type: string
- *                   description: Success message
- *       400:
- *         description: Invalid OTP or verification token has expired
- *       404:
- *         description: User not found
- *       500:
- *         description: Some server error
- */
-
-const verifyOtp = async (req: Request, res: Response, next: NextFunction) => {
-  try {
-    const { otp, token } = req.body;
-    const { message } = await authService.verifyEmail(token as string, otp);
-    res.status(200).json({ message });
-  } catch (error) {
-    next(error);
-  }
-};
-
-/**
- * @swagger
- * /api/v1/auth/login:
- *   post:
- *     summary: Log in a user
- *     tags: [Auth]
- *     requestBody:
- *       required: true
- *       content:
- *         application/json:
- *           schema:
- *             type: object
- *             properties:
- *               email:
- *                 type: string
- *               password:
- *                 type: string
- *     responses:
- *       200:
- *         description: Successful login
- *         content:
- *           application/json:
- *             schema:
- *               type: object
- *               properties:
- *                 access_token:
- *                   type: string
- *                 user:
- *                   type: object
- *       401:
- *         description: Invalid credentials
- *       500:
- *         description: Some server error
- */
-
-const login = async (req: Request, res: Response, next: NextFunction) => {
-  try {
-    const { access_token, user } = await authService.login(req.body);
-    res.status(200).json({ access_token, user });
-  } catch (error) {
-    next(error);
-  }
-};
-
-export { signUp, verifyOtp, login };
-=======
-import { Request, Response, NextFunction } from "express";
-import { AuthService } from "../services";
-
-const authService = new AuthService();
-
-/**
- * @swagger
- * tags:
- *   name: Auth
- *   description: Authentication related routes
- */
-
-/**
- * @swagger
- * api/v1/auth/signup:
- *   post:
- *     summary: Sign up a new user
- *     tags: [Auth]
- *     requestBody:
- *       required: true
- *       content:
- *         application/json:
- *           schema:
- *             type: object
- *             properties:
- *               firstName:
- *                 type: string
- *               lastName:
- *                 type: string
- *               email:
- *                 type: string
- *               password:
- *                 type: string
- *               phone:
- *                 type: string
- *     responses:
- *       201:
- *         description: The user was successfully created
- *         content:
- *           application/json:
- *             schema:
- *               type: object
- *               properties:
- *                 mailSent:
- *                   type: string
- *                 newUser:
- *                   type: object
- *                 access_token:
- *                   type: string
- *       409:
- *         description: User already exists
- *       500:
- *         description: Some server error
- */
-
-const signUp = async (req: Request, res: Response, next: NextFunction) => {
-  try {
-    const { mailSent, newUser, access_token } = await authService.signUp(
-      req.body
-    );
-    res.status(201).json({ mailSent, newUser, access_token });
-  } catch (error) {
-    next(error);
-  }
-};
-
-/**
- * @swagger
- * /api/v1/auth/verify-otp:
- *   post:
- *     summary: Verify the user's email using OTP
- *     tags: [Auth]
- *     requestBody:
- *       required: true
- *       content:
- *         application/json:
- *           schema:
- *             type: object
- *             properties:
- *               otp:
- *                 type: integer
- *                 description: The OTP sent to the user's email
- *               token:
- *                 type: string
- *                 description: The token received during sign up
- *     responses:
- *       200:
- *         description: OTP verified successfully
- *         content:
- *           application/json:
- *             schema:
- *               type: object
- *               properties:
- *                 message:
- *                   type: string
- *                   description: Success message
- *       400:
- *         description: Invalid OTP or verification token has expired
- *       404:
- *         description: User not found
- *       500:
- *         description: Some server error
- */
-
-const verifyOtp = async (req: Request, res: Response, next: NextFunction) => {
-  try {
-    const { otp, token } = req.body;
-    const { message } = await authService.verifyEmail(token as string, otp);
-    res.status(200).json({ message });
-  } catch (error) {
-    next(error);
-  }
-};
-
-/**
- * @swagger
- * /api/v1/auth/login:
- *   post:
- *     summary: Log in a user
- *     tags: [Auth]
- *     requestBody:
- *       required: true
- *       content:
- *         application/json:
- *           schema:
- *             type: object
- *             properties:
- *               email:
- *                 type: string
- *               password:
- *                 type: string
- *     responses:
- *       200:
- *         description: Successful login
- *         content:
- *           application/json:
- *             schema:
- *               type: object
- *               properties:
- *                 access_token:
- *                   type: string
- *                 user:
- *                   type: object
- *       401:
- *         description: Invalid credentials
- *       500:
- *         description: Some server error
- */
-
-const login = async (req: Request, res: Response, next: NextFunction) => {
-  try {
-    const { access_token, user } = await authService.login(req.body);
-    res.status(200).json({ access_token, user });
-  } catch (error) {
-    next(error);
-  }
-};
-
-export { signUp, verifyOtp, login };
->>>>>>> dc4e16bb
+import { Request, Response, NextFunction } from "express";
+import { AuthService } from "../services/auth.services";
+
+const authService = new AuthService();
+
+/**
+ * @swagger
+ * tags:
+ *   name: Auth
+ *   description: Authentication related routes
+ */
+
+/**
+ * @swagger
+ * api/v1/auth/signup:
+ *   post:
+ *     summary: Sign up a new user
+ *     tags: [Auth]
+ *     requestBody:
+ *       required: true
+ *       content:
+ *         application/json:
+ *           schema:
+ *             type: object
+ *             properties:
+ *               firstName:
+ *                 type: string
+ *               lastName:
+ *                 type: string
+ *               email:
+ *                 type: string
+ *               password:
+ *                 type: string
+ *               phone:
+ *                 type: string
+ *     responses:
+ *       201:
+ *         description: The user was successfully created
+ *         content:
+ *           application/json:
+ *             schema:
+ *               type: object
+ *               properties:
+ *                 mailSent:
+ *                   type: string
+ *                 newUser:
+ *                   type: object
+ *                 access_token:
+ *                   type: string
+ *       409:
+ *         description: User already exists
+ *       500:
+ *         description: Some server error
+ */
+
+const signUp = async (req: Request, res: Response, next: NextFunction) => {
+  try {
+    const { mailSent, newUser, access_token } = await authService.signUp(
+      req.body
+    );
+    res.status(201).json({ mailSent, newUser, access_token });
+  } catch (error) {
+    next(error);
+  }
+};
+
+/**
+ * @swagger
+ * /api/v1/auth/verify-otp:
+ *   post:
+ *     summary: Verify the user's email using OTP
+ *     tags: [Auth]
+ *     requestBody:
+ *       required: true
+ *       content:
+ *         application/json:
+ *           schema:
+ *             type: object
+ *             properties:
+ *               otp:
+ *                 type: integer
+ *                 description: The OTP sent to the user's email
+ *               token:
+ *                 type: string
+ *                 description: The token received during sign up
+ *     responses:
+ *       200:
+ *         description: OTP verified successfully
+ *         content:
+ *           application/json:
+ *             schema:
+ *               type: object
+ *               properties:
+ *                 message:
+ *                   type: string
+ *                   description: Success message
+ *       400:
+ *         description: Invalid OTP or verification token has expired
+ *       404:
+ *         description: User not found
+ *       500:
+ *         description: Some server error
+ */
+
+const verifyOtp = async (req: Request, res: Response, next: NextFunction) => {
+  try {
+    const { otp, token } = req.body;
+    const { message } = await authService.verifyEmail(token as string, otp);
+    res.status(200).json({ message });
+  } catch (error) {
+    next(error);
+  }
+};
+
+/**
+ * @swagger
+ * /api/v1/auth/login:
+ *   post:
+ *     summary: Log in a user
+ *     tags: [Auth]
+ *     requestBody:
+ *       required: true
+ *       content:
+ *         application/json:
+ *           schema:
+ *             type: object
+ *             properties:
+ *               email:
+ *                 type: string
+ *               password:
+ *                 type: string
+ *     responses:
+ *       200:
+ *         description: Successful login
+ *         content:
+ *           application/json:
+ *             schema:
+ *               type: object
+ *               properties:
+ *                 access_token:
+ *                   type: string
+ *                 user:
+ *                   type: object
+ *       401:
+ *         description: Invalid credentials
+ *       500:
+ *         description: Some server error
+ */
+
+const login = async (req: Request, res: Response, next: NextFunction) => {
+  try {
+    const { access_token, user } = await authService.login(req.body);
+    res.status(200).json({ access_token, user });
+  } catch (error) {
+    next(error);
+  }
+};
+
+export { signUp, verifyOtp, login };
+import { Request, Response, NextFunction } from "express";
+import { AuthService } from "../services";
+
+const authService = new AuthService();
+
+/**
+ * @swagger
+ * tags:
+ *   name: Auth
+ *   description: Authentication related routes
+ */
+
+/**
+ * @swagger
+ * api/v1/auth/signup:
+ *   post:
+ *     summary: Sign up a new user
+ *     tags: [Auth]
+ *     requestBody:
+ *       required: true
+ *       content:
+ *         application/json:
+ *           schema:
+ *             type: object
+ *             properties:
+ *               firstName:
+ *                 type: string
+ *               lastName:
+ *                 type: string
+ *               email:
+ *                 type: string
+ *               password:
+ *                 type: string
+ *               phone:
+ *                 type: string
+ *     responses:
+ *       201:
+ *         description: The user was successfully created
+ *         content:
+ *           application/json:
+ *             schema:
+ *               type: object
+ *               properties:
+ *                 mailSent:
+ *                   type: string
+ *                 newUser:
+ *                   type: object
+ *                 access_token:
+ *                   type: string
+ *       409:
+ *         description: User already exists
+ *       500:
+ *         description: Some server error
+ */
+
+const signUp = async (req: Request, res: Response, next: NextFunction) => {
+  try {
+    const { mailSent, newUser, access_token } = await authService.signUp(
+      req.body
+    );
+    res.status(201).json({ mailSent, newUser, access_token });
+  } catch (error) {
+    next(error);
+  }
+};
+
+/**
+ * @swagger
+ * /api/v1/auth/verify-otp:
+ *   post:
+ *     summary: Verify the user's email using OTP
+ *     tags: [Auth]
+ *     requestBody:
+ *       required: true
+ *       content:
+ *         application/json:
+ *           schema:
+ *             type: object
+ *             properties:
+ *               otp:
+ *                 type: integer
+ *                 description: The OTP sent to the user's email
+ *               token:
+ *                 type: string
+ *                 description: The token received during sign up
+ *     responses:
+ *       200:
+ *         description: OTP verified successfully
+ *         content:
+ *           application/json:
+ *             schema:
+ *               type: object
+ *               properties:
+ *                 message:
+ *                   type: string
+ *                   description: Success message
+ *       400:
+ *         description: Invalid OTP or verification token has expired
+ *       404:
+ *         description: User not found
+ *       500:
+ *         description: Some server error
+ */
+
+const verifyOtp = async (req: Request, res: Response, next: NextFunction) => {
+  try {
+    const { otp, token } = req.body;
+    const { message } = await authService.verifyEmail(token as string, otp);
+    res.status(200).json({ message });
+  } catch (error) {
+    next(error);
+  }
+};
+
+/**
+ * @swagger
+ * /api/v1/auth/login:
+ *   post:
+ *     summary: Log in a user
+ *     tags: [Auth]
+ *     requestBody:
+ *       required: true
+ *       content:
+ *         application/json:
+ *           schema:
+ *             type: object
+ *             properties:
+ *               email:
+ *                 type: string
+ *               password:
+ *                 type: string
+ *     responses:
+ *       200:
+ *         description: Successful login
+ *         content:
+ *           application/json:
+ *             schema:
+ *               type: object
+ *               properties:
+ *                 access_token:
+ *                   type: string
+ *                 user:
+ *                   type: object
+ *       401:
+ *         description: Invalid credentials
+ *       500:
+ *         description: Some server error
+ */
+
+const login = async (req: Request, res: Response, next: NextFunction) => {
+  try {
+    const { access_token, user } = await authService.login(req.body);
+    res.status(200).json({ access_token, user });
+  } catch (error) {
+    next(error);
+  }
+};
+
+export { signUp, verifyOtp, login };