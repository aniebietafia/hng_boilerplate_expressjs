--- conflicted
+++ resolved
@@ -1,41 +1,3 @@
-<<<<<<< HEAD
-import { Request, Response, NextFunction } from "express";
-import { AuthService } from "../services";
-
-const authService = new AuthService();
-
-const signUp = async (req: Request, res: Response, next: NextFunction) => {
-  try {
-    const { mailSent, newUser, access_token } = await authService.signUp(
-      req.body
-    );
-    res.status(201).json({ mailSent, newUser, access_token });
-  } catch (error) {
-    next(error);
-  }
-};
-
-const verifyOtp = async (req: Request, res: Response, next: NextFunction) => {
-  try {
-    const { otp, token } = req.body;
-    const { message } = await authService.verifyEmail(token as string, otp);
-    res.status(200).json({ message });
-  } catch (error) {
-    next(error);
-  }
-};
-
-const login = async (req: Request, res: Response, next: NextFunction) => {
-  try {
-    const { access_token, user } = await authService.login(req.body);
-    res.status(200).json({ access_token, user });
-  } catch (error) {
-    next(error);
-  }
-};
-
-export { signUp, verifyOtp, login };
-=======
 import { Request, Response, NextFunction } from "express";
 import { AuthService } from "../services";
 
@@ -194,5 +156,4 @@
   }
 };
 
-export { signUp, verifyOtp, login };
->>>>>>> ba6d3e2e
+export { signUp, verifyOtp, login };