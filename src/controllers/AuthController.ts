--- conflicted
+++ resolved
@@ -1,27 +1,14 @@
 import { NextFunction, Request, Response } from "express";
+import jwt from "jsonwebtoken";
 import { z } from "zod";
 import config from "../config";
+import { verifyToken } from "../config/google.passport.config";
 import { BadRequest } from "../middleware";
-<<<<<<< HEAD
 import { User } from "../models";
 import { AuthService } from "../services/auth.services";
-import {
-  GoogleAuthService,
-  GoogleUserInfo,
-} from "../services/google.auth.service";
-
+import { GoogleUserInfo } from "../services/google.auth.service";
 import { emailSchema } from "../utils/request-body-validator";
 import RequestUtils from "../utils/request.utils";
-
-// import { GoogleUserInfo } from "../services/google.auth.service";
-import jwt from "jsonwebtoken";
-import { verifyToken } from "../config/google.passport.config";
-=======
-import { GoogleUserInfo } from "../services/google.auth.service";
-import { verifyToken } from "../config/google.passport.config";
-import jwt from "jsonwebtoken";
-import config from "../config";
->>>>>>> 90c8a1ba
 
 const authService = new AuthService();
 
@@ -222,19 +209,8 @@
  *       500:
  *         description: Internal server error.
  */
-// const forgotPassword = async (
-//   req: Request,
-//   res: Response,
-//   next: NextFunction,
-// ) => {
-//   try {
-//     const { email } = req.body;
-//     const { message } = await authService.forgotPassword(email);
-//     res.status(200).json({ status: "sucess", status_code: 200, message });
-//   } catch (error) {
-//     next(error);
-//   }
-// };
+
+const forgotPassword = async () => {};
 
 /**
  * @swagger
@@ -291,6 +267,7 @@
 //     next(error);
 //   }
 // };
+const resetPassword = async () => {};
 
 /**
  * @swagger
@@ -416,6 +393,8 @@
  *         description: Internal Server Error - An unexpected error occurred
  */
 
+const googleSignIn = async () => {};
+
 const createMagicToken = async (
   req: Request,
   res: Response,
@@ -538,15 +517,10 @@
   changePassword,
   createMagicToken,
   googleAuthCall,
-  handleGoogleAuth,
+  // handleGoogleAuth,
   login,
   signUp,
   // forgotPassword,
   // resetPassword,
-<<<<<<< HEAD
   verifyOtp,
-=======
-  changePassword,
-  googleAuthCall,
->>>>>>> 90c8a1ba
 };