--- conflicted
+++ resolved
@@ -190,9 +190,6 @@
   }
 };
 
-<<<<<<< HEAD
-export { subscribeToNewsletter, unSubscribeToNewsletter };
-=======
 const getAllNewsletter = async (
   req: Request,
   res: Response,
@@ -217,5 +214,4 @@
   }
 };
 
-export { getAllNewsletter, subscribeToNewsletter };
->>>>>>> cbdc99a8
+export { getAllNewsletter, subscribeToNewsletter, unSubscribeToNewsletter };