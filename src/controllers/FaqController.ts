import { NextFunction, Request, Response } from "express";
import { FAQService } from "../services";
import { UserRole } from "../enums/userRoles";
import isSuperAdmin from "../utils/isSuperAdmin";
import { Category } from "../models";
import { HttpError } from "../middleware";

const faqService = new FAQService();

class FAQController {
  /**
   * @swagger
   * tags:
   *   name: FAQ
   *   description: FAQ management
   *
   * /faqs:
   *   post:
   *     summary: Create a new FAQ
   *     tags: [FAQ]
   *     requestBody:
   *       description: Data required to create a new FAQ
   *       required: true
   *       content:
   *         application/json:
   *           schema:
   *             type: object
   *             properties:
   *               question:
   *                 type: string
   *                 example: "What is organization?"
   *               answer:
   *                 type: string
   *                 example: "It's a group of people."
   *               category:
   *                 type: string
   *                 example: "general"
   *     responses:
   *       '201':
   *         description: FAQ created successfully
   *         content:
   *           application/json:
   *             schema:
   *               type: object
   *               properties:
   *                 status_code:
   *                   type: integer
   *                   example: 201
   *                 success:
   *                   type: boolean
   *                   example: true
   *                 message:
   *                   type: string
   *                   example: "FAQ Created successfully"
   *                 data:
   *                   type: object
   *                   properties:
   *                     id:
   *                       type: string
   *                       example: "d3c9c6a1-8f1e-4e89-bb7a-087d8b6f68e5"
   *                     question:
   *                       type: string
   *                       example: "What is organization?"
   *                     answer:
   *                       type: string
   *                       example: "It's a group of people."
   *                     category:
   *                       type: string
   *                       example: "general"
   *                     createdBy:
   *                       type: string
   *                       example: "SUPER_ADMIN"
   *       '400':
   *         description: Bad Request if input data is invalid
   *         content:
   *           application/json:
   *             schema:
   *               type: object
   *               properties:
   *                 status_code:
   *                   type: integer
   *                   example: 400
   *                 success:
   *                   type: boolean
   *                   example: false
   *                 message:
   *                   type: string
   *                   example: "Invalid request data"
   *       '401':
   *         description: Unauthorized if user is not authenticated
   *         content:
   *           application/json:
   *             schema:
   *               type: object
   *               properties:
   *                 status_code:
   *                   type: integer
   *                   example: 401
   *                 success:
   *                   type: boolean
   *                   example: false
   *                 message:
   *                   type: string
   *                   example: "User not authenticated"
   *       '403':
   *         description: Forbidden if user is not a super admin
   *         content:
   *           application/json:
   *             schema:
   *               type: object
   *               properties:
   *                 status_code:
   *                   type: integer
   *                   example: 403
   *                 success:
   *                   type: boolean
   *                   example: false
   *                 message:
   *                   type: string
   *                   example: "User is not authorized to create FAQ"
   *       '500':
   *         description: Internal Server Error if an unexpected error occurs
   *         content:
   *           application/json:
   *             schema:
   *               type: object
   *               properties:
   *                 status_code:
   *                   type: integer
   *                   example: 500
   *                 success:
   *                   type: boolean
   *                   example: false
   *                 message:
   *                   type: string
   *                   example: "An unexpected error occurred"
   */
  public async createFAQ(req: Request, res: Response, next: NextFunction) {
    try {
      const { question, answer, category } = req.body;
      const userId = req.user?.id;

      if (!userId) {
        return res.status(401).json({
          status_code: 401,
          success: false,
          message: "User not authenticated",
        });
      }

      if (!question || !answer || !category) {
        return res.status(400).json({
          status_code: 400,
          success: false,
          message: "Invalid request data",
        });
      }

      const isAdmin = await isSuperAdmin(userId);
      if (!isAdmin) {
        return res.status(403).json({
          status_code: 403,
          success: false,
          message: "User is not authorized to create FAQ",
        });
      }

      const faq = await faqService.createFaq({
        question,
        answer,
        category,
        createdBy: UserRole.SUPER_ADMIN,
      });

      res.status(201).json({
        status_code: 201,
        success: true,
        message: "The FAQ has been successfully created.",
        data: faq,
      });
    } catch (error) {
      res.status(500).json({
        status_code: 500,
        success: false,
        message: error.message || "An unexpected error occurred",
      });
    }
  }

  /**
   * @swagger
   * /faqs/{id}:
   *   put:
   *     summary: Update an FAQ
   *     description: Update an existing FAQ entry using the FAQ ID provided in the URL parameters and the update data in the request body. The request requires admin authorization.
   *     tags: [FAQ]
   *     parameters:
   *       - in: path
   *         name: faq_id
   *         required: true
   *         schema:
   *           type: string
   *         description: The ID of the FAQ entry
   *     requestBody:
   *       required: true
   *       content:
   *         application/json:
   *           schema:
   *             type: object
   *             properties:
   *               question:
   *                 type: string
   *                 description: The updated question text
   *               answer:
   *                 type: string
   *                 description: The updated answer text
   *               category:
   *                 type: string
   *                 description: The updated category
   *             example:
   *               question: "Updated question?"
   *               answer: "Updated answer."
   *               category: "General"
   *     responses:
   *       200:
   *         description: The FAQ has been successfully updated.
   *         content:
   *           application/json:
   *             schema:
   *               type: object
   *               properties:
   *                 success:
   *                   type: boolean
   *                   example: true
   *                 message:
   *                   type: string
   *                   example: The FAQ has been successfully updated.
   *                 data:
   *                   type: object
   *                   properties:
   *                     id:
   *                       type: string
   *                       example: "123"
   *                     question:
   *                       type: string
   *                       example: "Updated question?"
   *                     answer:
   *                       type: string
   *                       example: "Updated answer."
   *                     category:
   *                       type: string
   *                       example: "General"
   *                     createdAt:
   *                       type: string
   *                       format: date-time
   *                       example: "2023-01-01T00:00:00.000Z"
   *                     updatedAt:
   *                       type: string
   *                       format: date-time
   *                       example: "2023-01-02T00:00:00.000Z"
   *                 status_code:
   *                   type: integer
   *                   example: 200
   *       400:
   *         description: Invalid request data or an error occurred while processing the request.
   *         content:
   *           application/json:
   *             schema:
   *               type: object
   *               properties:
   *                 success:
   *                   type: boolean
   *                   example: false
   *                 message:
   *                   type: string
   *                   example: Invalid request data
   *                 status_code:
   *                   type: integer
   *                   example: 400
   *       403:
   *         description: Unauthorized access.
   *         content:
   *           application/json:
   *             schema:
   *               type: object
   *               properties:
   *                 success:
   *                   type: boolean
   *                   example: false
   *                 message:
   *                   type: string
   *                   example: Unauthorized access
   *                 status_code:
   *                   type: integer
   *                   example: 403
   *       404:
   *         description: FAQ entry not found.
   *         content:
   *           application/json:
   *             schema:
   *               type: object
   *               properties:
   *                 success:
   *                   type: boolean
   *                   example: false
   *                 message:
   *                   type: string
   *                   example: FAQ entry with ID {faq_id} not found.
   *                 status_code:
   *                   type: integer
   *                   example: 404
   */

  public async updateFaq(req: Request, res: Response, next: NextFunction) {
    try {
      const faqId = req.params.id;
      const { question, answer, category } = req.body;

      if (!question || !answer || !category) {
        return res.status(400).json({
          status_code: 400,
          success: false,
          message: "Invalid request data",
        });
      }
      const isAdmin = await isSuperAdmin(req.user.id);
      if (!isAdmin) {
        return res.status(403).json({
          status_code: 403,
          success: false,
          message: "Unauthorized access",
        });
      }
      const faq = await faqService.updateFaq(req.body, faqId);
      res.status(200).json({
        success: true,
        message: "The FAQ has been successfully updated.",
        data: faq,
        status_code: 200,
      });
    } catch (error) {
      next(error);
    }
  }

  /**
   * @swagger
<<<<<<< HEAD
   * /faqs/{faqId}:
   *   delete:
   *     summary: Delete an FAQ
   *     description: Deletes an existing FAQ entry by its ID. This endpoint requires the user to have super admin permissions.
   *     tags: [FAQ]
   *     parameters:
   *       - in: path
   *         name: faqId
   *         required: true
   *         schema:
   *           type: string
   *         description: The ID of the FAQ entry to delete
   *     responses:
   *       '200':
   *         description: The FAQ has been successfully deleted.
   *         content:
   *           application/json:
   *             schema:
   *               type: object
   *               properties:
   *                 success:
   *                   type: boolean
   *                   example: true
   *                 message:
   *                   type: string
   *                   example: The FAQ has been successfully deleted.
   *                 status_code:
   *                   type: integer
   *                   example: 200
   *       '400':
   *         description: Invalid request data.
   *         content:
   *           application/json:
   *             schema:
   *               type: object
   *               properties:
   *                 success:
   *                   type: boolean
   *                   example: false
   *                 message:
   *                   type: string
   *                   example: Invalid request data
   *                 status_code:
   *                   type: integer
   *                   example: 400
   *       '403':
   *         description: Unauthorized access.
   *         content:
   *           application/json:
   *             schema:
   *               type: object
   *               properties:
   *                 success:
   *                   type: boolean
   *                   example: false
   *                 message:
   *                   type: string
   *                   example: Unauthorized access
   *                 status_code:
   *                   type: integer
   *                   example: 403
   *       '404':
   *         description: FAQ entry not found.
   *         content:
   *           application/json:
   *             schema:
   *               type: object
   *               properties:
   *                 success:
   *                   type: boolean
   *                   example: false
   *                 message:
   *                   type: string
   *                   example: FAQ entry with ID {faqId} not found.
   *                 status_code:
   *                   type: integer
   *                   example: 404
   *       '500':
   *         description: Internal server error.
   *         content:
   *           application/json:
   *             schema:
   *               type: object
   *               properties:
   *                 success:
   *                   type: boolean
   *                   example: false
   *                 message:
   *                   type: string
   *                   example: Deletion failed
   *                 status_code:
   *                   type: integer
   *                   example: 500
   */
  public async deleteFaq(req: Request, res: Response, next: NextFunction) {
    try {
      const { faqId } = req.params;
      if (!faqId) {
        throw new HttpError(422, "Validation failed: Valid ID required");
      }
      const deletionSuccess = await faqService.deleteFaq(faqId);

      if (!deletionSuccess) {
        throw new HttpError(404, "FAQ not found or could not be deleted");
      }
      res.status(200).json({
        success: true,
        message: "The FAQ has been successfully deleted.",
        status_code: 200,
      });
    } catch (err) {
      next(err);
=======
   * /faqs:
   *   get:
   *     summary: Retrieve all FAQs
   *     description: Retrieve a list of all FAQs with their respective questions, answers, and categories.
   *     tags: [FAQ]
   *     responses:
   *       200:
   *         description: Successfully retrieved all FAQs.
   *         content:
   *           application/json:
   *             schema:
   *               type: array
   *               items:
   *                 type: object
   *                 properties:
   *                   id:
   *                     type: string
   *                     description: The unique identifier for the FAQ.
   *                     example: 12345
   *                   question:
   *                     type: string
   *                     description: The question part of the FAQ.
   *                     example: What is the return policy?
   *                   answer:
   *                     type: string
   *                     description: The answer part of the FAQ.
   *                     example: You can return any item within 30 days.
   *                   category:
   *                     type: string
   *                     description: The category of the FAQ.
   *                     example: Returns
   *       500:
   *         description: Internal server error.
   */
  public async getFaq(req: Request, res: Response, next: NextFunction) {
    try {
      const faqs = await faqService.getAllFaqs();
      res.status(200).json({
        status_code: 200,
        success: true,
        message: "The FAQ has been retrieved successfully.",
        data: faqs,
      });
    } catch (error) {
      next(error);
>>>>>>> cbdc99a8
    }
  }
}

export { FAQController };<|MERGE_RESOLUTION|>--- conflicted
+++ resolved
@@ -345,120 +345,6 @@
 
   /**
    * @swagger
-<<<<<<< HEAD
-   * /faqs/{faqId}:
-   *   delete:
-   *     summary: Delete an FAQ
-   *     description: Deletes an existing FAQ entry by its ID. This endpoint requires the user to have super admin permissions.
-   *     tags: [FAQ]
-   *     parameters:
-   *       - in: path
-   *         name: faqId
-   *         required: true
-   *         schema:
-   *           type: string
-   *         description: The ID of the FAQ entry to delete
-   *     responses:
-   *       '200':
-   *         description: The FAQ has been successfully deleted.
-   *         content:
-   *           application/json:
-   *             schema:
-   *               type: object
-   *               properties:
-   *                 success:
-   *                   type: boolean
-   *                   example: true
-   *                 message:
-   *                   type: string
-   *                   example: The FAQ has been successfully deleted.
-   *                 status_code:
-   *                   type: integer
-   *                   example: 200
-   *       '400':
-   *         description: Invalid request data.
-   *         content:
-   *           application/json:
-   *             schema:
-   *               type: object
-   *               properties:
-   *                 success:
-   *                   type: boolean
-   *                   example: false
-   *                 message:
-   *                   type: string
-   *                   example: Invalid request data
-   *                 status_code:
-   *                   type: integer
-   *                   example: 400
-   *       '403':
-   *         description: Unauthorized access.
-   *         content:
-   *           application/json:
-   *             schema:
-   *               type: object
-   *               properties:
-   *                 success:
-   *                   type: boolean
-   *                   example: false
-   *                 message:
-   *                   type: string
-   *                   example: Unauthorized access
-   *                 status_code:
-   *                   type: integer
-   *                   example: 403
-   *       '404':
-   *         description: FAQ entry not found.
-   *         content:
-   *           application/json:
-   *             schema:
-   *               type: object
-   *               properties:
-   *                 success:
-   *                   type: boolean
-   *                   example: false
-   *                 message:
-   *                   type: string
-   *                   example: FAQ entry with ID {faqId} not found.
-   *                 status_code:
-   *                   type: integer
-   *                   example: 404
-   *       '500':
-   *         description: Internal server error.
-   *         content:
-   *           application/json:
-   *             schema:
-   *               type: object
-   *               properties:
-   *                 success:
-   *                   type: boolean
-   *                   example: false
-   *                 message:
-   *                   type: string
-   *                   example: Deletion failed
-   *                 status_code:
-   *                   type: integer
-   *                   example: 500
-   */
-  public async deleteFaq(req: Request, res: Response, next: NextFunction) {
-    try {
-      const { faqId } = req.params;
-      if (!faqId) {
-        throw new HttpError(422, "Validation failed: Valid ID required");
-      }
-      const deletionSuccess = await faqService.deleteFaq(faqId);
-
-      if (!deletionSuccess) {
-        throw new HttpError(404, "FAQ not found or could not be deleted");
-      }
-      res.status(200).json({
-        success: true,
-        message: "The FAQ has been successfully deleted.",
-        status_code: 200,
-      });
-    } catch (err) {
-      next(err);
-=======
    * /faqs:
    *   get:
    *     summary: Retrieve all FAQs
@@ -504,7 +390,123 @@
       });
     } catch (error) {
       next(error);
->>>>>>> cbdc99a8
+    }
+  }
+
+  /**
+   * @swagger
+   * /faqs/{faqId}:
+   *   delete:
+   *     summary: Delete an FAQ
+   *     description: Deletes an existing FAQ entry by its ID. This endpoint requires the user to have super admin permissions.
+   *     tags: [FAQ]
+   *     parameters:
+   *       - in: path
+   *         name: faqId
+   *         required: true
+   *         schema:
+   *           type: string
+   *         description: The ID of the FAQ entry to delete
+   *     responses:
+   *       '200':
+   *         description: The FAQ has been successfully deleted.
+   *         content:
+   *           application/json:
+   *             schema:
+   *               type: object
+   *               properties:
+   *                 success:
+   *                   type: boolean
+   *                   example: true
+   *                 message:
+   *                   type: string
+   *                   example: The FAQ has been successfully deleted.
+   *                 status_code:
+   *                   type: integer
+   *                   example: 200
+   *       '400':
+   *         description: Invalid request data.
+   *         content:
+   *           application/json:
+   *             schema:
+   *               type: object
+   *               properties:
+   *                 success:
+   *                   type: boolean
+   *                   example: false
+   *                 message:
+   *                   type: string
+   *                   example: Invalid request data
+   *                 status_code:
+   *                   type: integer
+   *                   example: 400
+   *       '403':
+   *         description: Unauthorized access.
+   *         content:
+   *           application/json:
+   *             schema:
+   *               type: object
+   *               properties:
+   *                 success:
+   *                   type: boolean
+   *                   example: false
+   *                 message:
+   *                   type: string
+   *                   example: Unauthorized access
+   *                 status_code:
+   *                   type: integer
+   *                   example: 403
+   *       '404':
+   *         description: FAQ entry not found.
+   *         content:
+   *           application/json:
+   *             schema:
+   *               type: object
+   *               properties:
+   *                 success:
+   *                   type: boolean
+   *                   example: false
+   *                 message:
+   *                   type: string
+   *                   example: FAQ entry with ID {faqId} not found.
+   *                 status_code:
+   *                   type: integer
+   *                   example: 404
+   *       '500':
+   *         description: Internal server error.
+   *         content:
+   *           application/json:
+   *             schema:
+   *               type: object
+   *               properties:
+   *                 success:
+   *                   type: boolean
+   *                   example: false
+   *                 message:
+   *                   type: string
+   *                   example: Deletion failed
+   *                 status_code:
+   *                   type: integer
+   *                   example: 500
+   */
+  public async deleteFaq(req: Request, res: Response, next: NextFunction) {
+    try {
+      const { faqId } = req.params;
+      if (!faqId) {
+        throw new HttpError(422, "Validation failed: Valid ID required");
+      }
+      const deletionSuccess = await faqService.deleteFaq(faqId);
+
+      if (!deletionSuccess) {
+        throw new HttpError(404, "FAQ not found or could not be deleted");
+      }
+      res.status(200).json({
+        success: true,
+        message: "The FAQ has been successfully deleted.",
+        status_code: 200,
+      });
+    } catch (err) {
+      next(err);
     }
   }
 }
