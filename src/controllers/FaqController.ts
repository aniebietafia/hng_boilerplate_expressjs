--- conflicted
+++ resolved
@@ -2,12 +2,7 @@
 import { FAQService } from "../services";
 import { UserRole } from "../enums/userRoles";
 import isSuperAdmin from "../utils/isSuperAdmin";
-import { Category } from "../models";
-<<<<<<< HEAD
-import { ServerError, BadRequest } from "../middleware";
-=======
-import { HttpError } from "../middleware";
->>>>>>> c60539fe
+import { ServerError, BadRequest, HttpError } from "../middleware";
 
 const faqService = new FAQService();
 
