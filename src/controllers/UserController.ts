// src/controllers/UserController.ts
import { isUUID } from "class-validator";
import { NextFunction, Request, Response } from "express";
import { validate } from "uuid";
import { HttpError } from "../middleware";
import { UserService } from "../services";

class UserController {
  private userService: UserService;

  /**
   * @swagger
   * tags:
   *  name: User
   *  description: User related routes
   */
  constructor() {
    this.userService = new UserService();
  }

  /**
   * @swagger
   * /api/v1/users/me:
   *  get:
   *    tags:
   *      - User
   *    summary: Get User profile
   *    security:
   *      - bearerAuth: []
   *    description: Api endpoint to retrieve the profile data of the currently authenticated user. This will allow users to access their own profile information.
   *    responses:
   *      200:
   *        description: Fetched User profile Successfully
   *        content:
   *          application/json:
   *            schema:
   *              type: object
   *              properties:
   *                status_code:
   *                  type: number
   *                  example: 200
   *                data:
   *                  type: object
   *                  properties:
   *                    id:
   *                      type: string
   *                      example: 58b6
   *                    user_name:
   *                      type: string
   *                      example: yasuke
   *                    email:
   *                      type: string
   *                      example: sam@gmail.com
   *                    profile_picture:
   *                      type: string
   *                      example: https://avatar.com
   *
   *      401:
   *        description: Unauthorized access
   *      404:
   *        description: Not found
   *      500:
   *        description: Internal Server Error
   *
   */

  static async getProfile(req: Request, res: Response, next: NextFunction) {
    try {
      const { id } = req.user;
      // const id = "96cf0567-9ca6-4ce0-b9f7-e3fa816fc070";
      if (!id) {
        return res.status(401).json({
          status_code: 401,
          error: "Unauthorized! no ID provided",
        });
      }

      if (!validate(id)) {
        return res.status(400).json({
          status_code: 400,
          error: "Unauthorized! Invalid User Id Format",
        });
      }

      const user = await UserService.getUserById(id);
      if (!user) {
        return res.status(404).json({
          status_code: 404,
          error: "User Not Found!",
        });
      }

      if (user?.deletedAt || user?.is_deleted) {
        return res.status(404).json({
          status_code: 404,
          error: "User not found! (soft deleted user)",
        });
      }

      res.status(200).json({
        status_code: 200,
        message: "User profile details retrieved successfully",
        data: {
          id: user.id,
          name: user.name,
          email: user.email,
          role: user.role,
          profile_id: user.profile?.id,
          first_name: user.profile?.first_name,
          last_name: user.profile?.last_name,
          phone: user.profile?.phone,
          avatar_url: user.profile?.avatarUrl,
        },
      });
    } catch (error) {
      res.status(500).json({
        status_code: 500,
        error: "Internal Server Error",
      });
    }
  }

  /**
   * @swagger
   * /api/v1/users:
   *   get:
   *     tags:
   *       - User
   *     summary: Get all users
   *     security:
   *       - bearerAuth: []
   *     responses:
   *       200:
   *         description: Get all users
   *         content:
   *           application/json:
   *             schema:
   *               type: object
   *               properties:
   *                 status:
   *                   type: string
   *                   example: success
   *                 status_code:
   *                   type: integer
   *                   example: 200
   *                 message:
   *                   type: string
   *                   example: Users retrieved successfully
   *                 pagination:
   *                   type: object
   *                   properties:
   *                     totalItems:
   *                       type: integer
   *                       example: 100
   *                     totalPages:
   *                       type: integer
   *                       example: 10
   *                     currentPage:
   *                       type: integer
   *                       example: 1
   *                 data:
   *                   type: array
   *                   items:
   *                     type: object
   *                     properties:
   *                       user_name:
   *                         type: string
   *                         example: Lewis
   *                       email:
   *                         type: string
   *                         example: lewis@gmail.com
   *       401:
   *         description: Unauthorized
   *       500:
   *         description: Server Error
   */

  async getAllUsers(req: Request, res: Response) {
    try {
      const users = await this.userService.getAllUsers();
      res.json(users);
    } catch (error) {
      res.status(500).json({ message: error.message });
    }
  }

  /**
   * @swagger
   * /api/v1/users/{id}:
   *   patch:
   *     tags:
   *       - User
   *     summary: Update a user
   *     description: API endpoint that allows authenticated super admins to update a single user's details. This endpoint ensures that only users with super admin privileges can modify user information, maintaining system security.
   *     security:
   *       - bearerAuth: []
   *     parameters:
   *       - in: path
   *         name: id
   *         required: true
   *         schema:
   *           type: string
   *         description: The ID of the user to update
   *     requestBody:
   *       required: true
   *       content:
   *         application/json:
   *           schema:
   *             type: object
   *             properties:
   *               firstName:
   *                 type: string
   *                 example: New
   *               lastName:
   *                 type: string
   *               email:
   *                 type: string
   *               role:
   *                 type: string
   *               password:
   *                 type: string
   *               isVerified:
   *                 type: boolean
   *                 example: true
   *     responses:
   *       200:
   *         description: Successfully updated the user
   *         content:
   *           application/json:
   *             schema:
   *               type: object
   *               properties:
   *                 status:
   *                   type: string
   *                   example: success
   *                 status_code:
   *                   type: number
   *                   example: 200
   *                 data:
   *                   type: object
   *                   properties:
   *                     id:
   *                       type: string
   *                     email:
   *                       type: string
   *                     role:
   *                       type: string
   *                     created_at:
   *                       type: string
   *                       format: date-time
   *                     updated_at:
   *                       type: string
   *                       format: date-time
   *       422:
   *         description: Validation error
   *         content:
   *           application/json:
   *             schema:
   *               type: object
   *               properties:
   *                 status:
   *                   type: string
   *                   example: Error
   *                 status_code:
   *                   type: integer
   *                   example: 422
   *                 message:
   *                   type: string
   *                   example: "Invalid user details provided."
   *       403:
   *         description: Access denied
   *         content:
   *           application/json:
   *             schema:
   *               type: object
   *               properties:
   *                 status:
   *                   type: string
   *                   example: Error
   *                 status_code:
   *                   type: integer
   *                   example: 403
   *                 message:
   *                   type: string
   *                   example: "Access denied. Super admin privileges required."
   *       404:
   *         description: User not found
   *         content:
   *           application/json:
   *             schema:
   *               type: object
   *               properties:
   *                 status:
   *                   type: string
   *                   example: unsuccessful
   *                 status_code:
   *                   type: integer
   *                   example: 404
   *                 message:
   *                   type: string
   *                   example: "User with id '123' not found"
   *       500:
   *         description: Server Error
   */
  async updateUserById() {}

  /**
   * @swagger
   * /api/v1/user/{id}:
   *   delete:
   *     tags:
   *       - User
   *     summary: Delete a user
   *     security:
   *       - bearerAuth: []
   *     parameters:
   *       - in: path
   *         name: id
   *         required: true
   *         schema:
   *           type: string
   *         description: The ID of the user
   *     responses:
   *       202:
   *         description: User deleted successfully
   *         content:
   *           application/json:
   *             schema:
   *               type: object
   *               properties:
   *                 status:
   *                   type: string
   *                   example: success
   *                 status_code:
   *                   type: number
   *                   example: 202
   *                 message:
   *                   type: string
   *                   example: User deleted successfully
   *       400:
   *         description: Bad request
   *         content:
   *           application/json:
   *             schema:
   *               type: object
   *               properties:
   *                 status:
   *                   type: string
   *                   example: unsuccessful
   *                 status_code:
   *                   type: number
   *                   example: 400
   *                 message:
   *                   type: string
   *                   example: Valid id must be provided
   *       404:
   *         description: Not found
   *         content:
   *           application/json:
   *             schema:
   *               type: object
   *               properties:
   *                 status:
   *                   type: string
   *                   example: unsuccessful
   *                 status_code:
   *                   type: number
   *                   example: 404
   *                 message:
   *                   type: string
   *                   example: User not found
   *       500:
   *         description: Server Error
   *         content:
   *           application/json:
   *             schema:
   *               type: object
   *               properties:
   *                 status:
   *                   type: string
   *                   example: unsuccessful
   *                 status_code:
   *                   type: number
   *                   example: 500
   *                 message:
   *                   type: string
   *                   example: Failed to perform soft delete
   */
  async deleteUser(req: Request, res: Response) {
    const id = req.params.id;

    if (!id || !isUUID(id)) {
      return res.status(400).json({
        status: "unsuccesful",
        status_code: 400,
        message: "Valid id must be provided",
      });
    }

    try {
      await this.userService.softDeleteUser(id);

      return res.status(202).json({
        status: "sucess",
        message: "User deleted successfully",
        status_code: 202,
      });
    } catch (error) {
      if (error instanceof HttpError) {
        return res.status(error.status_code).json({
          message: error.message,
        });
      } else {
        return res.status(500).json({
          message: error.message || "Internal Server Error",
        });
      }
<<<<<<< HEAD
=======
    }
  }

  public async updateUserProfile(req: Request, res: Response) {
    try {
      const user = await this.userService.updateUserProfile(
        req.params.id,
        req.body,
        req.file,
      );
      res.status(200).json(user);
    } catch (error) {
      if (error instanceof HttpError) {
        return res.status(error.status_code).json({
          message: error.message,
        });
      } else {
        return res.status(500).json({
          message: error.message || "Internal Server Error",
        });
      }
>>>>>>> 491b5958
    }
  }
}

export { UserController };<|MERGE_RESOLUTION|>--- conflicted
+++ resolved
@@ -186,6 +186,120 @@
 
   /**
    * @swagger
+   * /api/v1/user/{id}:
+   *   delete:
+   *     tags:
+   *       - User
+   *     summary: Delete a user
+   *     security:
+   *       - bearerAuth: []
+   *     parameters:
+   *       - in: path
+   *         name: id
+   *         required: true
+   *         schema:
+   *           type: string
+   *         description: The ID of the user
+   *     responses:
+   *       202:
+   *         description: User deleted successfully
+   *         content:
+   *           application/json:
+   *             schema:
+   *               type: object
+   *               properties:
+   *                 status:
+   *                   type: string
+   *                   example: success
+   *                 status_code:
+   *                   type: number
+   *                   example: 202
+   *                 message:
+   *                   type: string
+   *                   example: User deleted successfully
+   *       400:
+   *         description: Bad request
+   *         content:
+   *           application/json:
+   *             schema:
+   *               type: object
+   *               properties:
+   *                 status:
+   *                   type: string
+   *                   example: unsuccessful
+   *                 status_code:
+   *                   type: number
+   *                   example: 400
+   *                 message:
+   *                   type: string
+   *                   example: Valid id must be provided
+   *       404:
+   *         description: Not found
+   *         content:
+   *           application/json:
+   *             schema:
+   *               type: object
+   *               properties:
+   *                 status:
+   *                   type: string
+   *                   example: unsuccessful
+   *                 status_code:
+   *                   type: number
+   *                   example: 404
+   *                 message:
+   *                   type: string
+   *                   example: User not found
+   *       500:
+   *         description: Server Error
+   *         content:
+   *           application/json:
+   *             schema:
+   *               type: object
+   *               properties:
+   *                 status:
+   *                   type: string
+   *                   example: unsuccessful
+   *                 status_code:
+   *                   type: number
+   *                   example: 500
+   *                 message:
+   *                   type: string
+   *                   example: Failed to perform soft delete
+   */
+  async deleteUser(req: Request, res: Response) {
+    const id = req.params.id;
+
+    if (!id || !isUUID(id)) {
+      return res.status(400).json({
+        status: "unsuccesful",
+        status_code: 400,
+        message: "Valid id must be provided",
+      });
+    }
+
+    try {
+      await this.userService.softDeleteUser(id);
+
+      return res.status(202).json({
+        status: "sucess",
+        message: "User deleted successfully",
+        status_code: 202,
+      });
+    } catch (error) {
+      if (error instanceof HttpError) {
+        return res.status(error.status_code).json({
+          message: error.message,
+        });
+      } else {
+        return res.status(500).json({
+          message: error.message || "Internal Server Error",
+        });
+      }
+    }
+  }
+
+  /**
+   * @swagger
    * /api/v1/users/{id}:
    *   patch:
    *     tags:
@@ -302,123 +416,6 @@
    *       500:
    *         description: Server Error
    */
-  async updateUserById() {}
-
-  /**
-   * @swagger
-   * /api/v1/user/{id}:
-   *   delete:
-   *     tags:
-   *       - User
-   *     summary: Delete a user
-   *     security:
-   *       - bearerAuth: []
-   *     parameters:
-   *       - in: path
-   *         name: id
-   *         required: true
-   *         schema:
-   *           type: string
-   *         description: The ID of the user
-   *     responses:
-   *       202:
-   *         description: User deleted successfully
-   *         content:
-   *           application/json:
-   *             schema:
-   *               type: object
-   *               properties:
-   *                 status:
-   *                   type: string
-   *                   example: success
-   *                 status_code:
-   *                   type: number
-   *                   example: 202
-   *                 message:
-   *                   type: string
-   *                   example: User deleted successfully
-   *       400:
-   *         description: Bad request
-   *         content:
-   *           application/json:
-   *             schema:
-   *               type: object
-   *               properties:
-   *                 status:
-   *                   type: string
-   *                   example: unsuccessful
-   *                 status_code:
-   *                   type: number
-   *                   example: 400
-   *                 message:
-   *                   type: string
-   *                   example: Valid id must be provided
-   *       404:
-   *         description: Not found
-   *         content:
-   *           application/json:
-   *             schema:
-   *               type: object
-   *               properties:
-   *                 status:
-   *                   type: string
-   *                   example: unsuccessful
-   *                 status_code:
-   *                   type: number
-   *                   example: 404
-   *                 message:
-   *                   type: string
-   *                   example: User not found
-   *       500:
-   *         description: Server Error
-   *         content:
-   *           application/json:
-   *             schema:
-   *               type: object
-   *               properties:
-   *                 status:
-   *                   type: string
-   *                   example: unsuccessful
-   *                 status_code:
-   *                   type: number
-   *                   example: 500
-   *                 message:
-   *                   type: string
-   *                   example: Failed to perform soft delete
-   */
-  async deleteUser(req: Request, res: Response) {
-    const id = req.params.id;
-
-    if (!id || !isUUID(id)) {
-      return res.status(400).json({
-        status: "unsuccesful",
-        status_code: 400,
-        message: "Valid id must be provided",
-      });
-    }
-
-    try {
-      await this.userService.softDeleteUser(id);
-
-      return res.status(202).json({
-        status: "sucess",
-        message: "User deleted successfully",
-        status_code: 202,
-      });
-    } catch (error) {
-      if (error instanceof HttpError) {
-        return res.status(error.status_code).json({
-          message: error.message,
-        });
-      } else {
-        return res.status(500).json({
-          message: error.message || "Internal Server Error",
-        });
-      }
-<<<<<<< HEAD
-=======
-    }
-  }
 
   public async updateUserProfile(req: Request, res: Response) {
     try {
@@ -438,7 +435,6 @@
           message: error.message || "Internal Server Error",
         });
       }
->>>>>>> 491b5958
     }
   }
 }
