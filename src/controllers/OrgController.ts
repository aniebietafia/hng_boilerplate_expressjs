import { Request, Response } from "express";
<<<<<<< HEAD
import { OrgService } from "../services/OrgService";
=======
import { OrgService } from "../services/organisation.service";
>>>>>>> 4fee0186

export class OrgController {
  private orgService: OrgService;
  constructor() {
    this.orgService = new OrgService();
  }

  async removeUser(req: Request, res: Response) {
    try {
      const user = await this.orgService.removeUser(
        req.params.org_id,
        req.params.user_id
      );
      if (!user) {
        return res.status(404).json({
          status: "forbidden",
          message: "User not found in the organization",
          status_code: 404,
        });
      }
      res.status(200).json({
        status: "success",
        message: "User deleted succesfully",
        status_code: 200,
      });
    } catch (error) {
      res.status(400).json({
        status: "Bad Request",
        message: "Failed to remove user from organization",
        status_code: "400",
      });
    }
  }

  /**
   * @swagger
   * /api/org/{org_id}:
   *   get:
   *     summary: Get a single organization
   *     description: Retrieve details of a specific organization by its ID
   *     tags: [Organizations]
   *     parameters:
   *       - in: path
   *         name: org_id
   *         required: true
   *         schema:
   *           type: string
   *         description: The ID of the organization
   *     responses:
   *       200:
   *         description: Successful operation
   *         content:
   *           application/json:
   *             schema:
   *               type: object
   *               properties:
   *                 status:
   *                   type: string
   *                   example: success
   *                 status_code:
   *                   type: integer
   *                   example: 200
   *                 data:
   *                   type: object
   *                   description: The organization details
   *       404:
   *         description: Organization not found
   *         content:
   *           application/json:
   *             schema:
   *               type: object
   *               properties:
   *                 status:
   *                   type: string
   *                   example: forbidden
   *                 message:
   *                   type: string
   *                   example: Organization not found
   *                 status_code:
   *                   type: integer
   *                   example: 404
   *       500:
   *         description: Server error
   *         content:
   *           application/json:
   *             schema:
   *               type: object
   *               properties:
   *                 status:
   *                   type: string
   *                   example: unsuccessful
   *                 status_code:
   *                   type: integer
   *                   example: 500
   *                 message:
   *                   type: string
   *                   example: Failed to get user organisation. Please try again later.
   */
  async getSingleOrg(req: Request, res: Response) {
    try {
      const org = await this.orgService.getSingleOrg(req.params.org_id);
      if (!org) {
        return res.status(404).json({
          status: "forbidden",
          message: "Organization not found",
          status_code: 404,
        });
      }
      res.status(200).json({
        status: "success",
        status_code: 200,
        data: {
          org_id: org.id,
          name: org.name,
          description: org.description,
        },
      });
    } catch (error) {
      res.status(500).json({
        status: "unsuccessful",
        status_code: 500,
        message: "Failed to get user organisation. Please try again later.",
      });
    }
  }
}<|MERGE_RESOLUTION|>--- conflicted
+++ resolved
@@ -1,9 +1,5 @@
 import { Request, Response } from "express";
-<<<<<<< HEAD
-import { OrgService } from "../services/OrgService";
-=======
 import { OrgService } from "../services/organisation.service";
->>>>>>> 4fee0186
 
 export class OrgController {
   private orgService: OrgService;
