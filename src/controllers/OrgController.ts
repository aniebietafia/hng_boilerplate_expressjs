import { Request, Response, NextFunction } from "express";
import { OrgService } from "../services/org.services";
import log from "../utils/logger";

export class OrgController {
  private orgService: OrgService;
  constructor() {
    this.orgService = new OrgService();
  }

<<<<<<< HEAD
  /**
   * @swagger
   * /api/v1/organisations/{orgId}/invite:
   *   post:
   *     summary: Create an invitation to join an organization
   *     tags: [Organisation]
   *     security:
   *       - bearerAuth: []
   *     parameters:
   *       - in: path
   *         name: orgId
   *         required: true
   *         schema:
   *           type: string
   *         description: The ID of the organization
   *     requestBody:
   *       required: true
   *       content:
   *         application/json:
   *           schema:
   *             type: object
   *             properties:
   *               email:
   *                 type: string
   *                 description: The email of the invitee
   *                 example: "invitee@example.com"
   *     responses:
   *       200:
   *         description: Invitation successfully sent
   *         content:
   *           application/json:
   *             schema:
   *               type: object
   *               properties:
   *                 status:
   *                   type: string
   *                   example: "success"
   *                 status_code:
   *                   type: integer
   *                   example: 200
   *                 message:
   *                   type: string
   *                   example: "Invitation successfully sent."
   *       400:
   *         description: Bad request
   *         content:
   *           application/json:
   *             schema:
   *               type: object
   *               properties:
   *                 status:
   *                   type: string
   *                   example: "unsuccessful"
   *                 status_code:
   *                   type: integer
   *                   example: 400
   *                 message:
   *                   type: string
   *                   example: "Error message describing the issue."
   *       422:
   *         description: Unprocessable Entity
   *         content:
   *           application/json:
   *             schema:
   *               type: object
   *               properties:
   *                 status:
   *                   type: string
   *                   example: "Unsuccessful"
   *                 status_code:
   *                   type: integer
   *                   example: 422
   *                 message:
   *                   type: string
   *                   example: "Email is required!"
   *       500:
   *         description: Internal server error
   *         content:
   *           application/json:
   *             schema:
   *               type: object
   *               properties:
   *                 status:
   *                   type: string
   *                   example: "unsuccessful"
   *                 status_code:
   *                   type: integer
   *                   example: 500
   *                 message:
   *                   type: string
   *                   example: "Internal server error."
   */

  public async createInvitation(
    req: Request,
    res: Response,
    next: NextFunction,
  ) {
    try {
      const { email } = req.body;
      const orgId = req.params.orgId;
      const inviterId = req.user.id;

      if (!email) {
        res.status(422).json({
          status: "Unsuccessful",
          status_code: 422,
          message: "Email is required!",
        });
        return;
      }

      await this.orgService.createInvitation(orgId, email, inviterId);

      res.status(200).json({
        status: "success",
        status_code: 200,
        message: "Invitation successfully sent.",
      });
    } catch (error) {
      res.status(400).json({
        status: "unsuccessful",
        status_code: 400,
        message: error.message,
      });
    }
  }

  /**
   * @swagger
   * /api/v1/organisations/join:
   *   post:
   *     summary: Add user to organisation by invitation
   *     tags: [Organisation]
   *     security:
   *       - bearerAuth: []
   *     requestBody:
   *       required: true
   *       content:
   *         application/json:
   *           schema:
   *             type: object
   *             properties:
   *               inviteToken:
   *                 type: string
   *                 description: Invitation token
   *                 example: "valid-token"
   *     responses:
   *       200:
   *         description: User successfully added to organization
   *         content:
   *           application/json:
   *             schema:
   *               type: object
   *               properties:
   *                 status:
   *                   type: string
   *                   example: "success"
   *                 status_code:
   *                   type: integer
   *                   example: 200
   *                 message:
   *                   type: string
   *                   example: "User successfully added to the organization."
   *       400:
   *         description: Bad request
   *         content:
   *           application/json:
   *             schema:
   *               type: object
   *               properties:
   *                 status:
   *                   type: string
   *                   example: "unsuccessful"
   *                 status_code:
   *                   type: integer
   *                   example: 400
   *                 message:
   *                   type: string
   *                   example: "Invalid or expired invitation."
   *       409:
   *         description: Conflict
   *         content:
   *           application/json:
   *             schema:
   *               type: object
   *               properties:
   *                 status:
   *                   type: string
   *                   example: "unsuccessful"
   *                 status_code:
   *                   type: integer
   *                   example: 409
   *                 message:
   *                   type: string
   *                   example: "User is already a member of the organization."
   *       500:
   *         description: Internal server error
   *         content:
   *           application/json:
   *             schema:
   *               type: object
   *               properties:
   *                 status:
   *                   type: string
   *                   example: "unsuccessful"
   *                 status_code:
   *                   type: integer
   *                   example: 500
   *                 message:
   *                   type: string
   *                   example: "Internal server error."
   */

  public async joinOrganization(
    req: Request,
    res: Response,
    next: NextFunction,
  ) {
    try {
      const { inviteToken } = req.body;
      const userId = req.user.id; //id of the user to join the org  by invite
      if (!inviteToken) {
        res.status(422).json({
          status: "Unsuccessful",
          status_code: 422,
          message: "Invite token is required!",
        });
        return;
      }
      await this.orgService.joinOrganizationByInvite(inviteToken, userId);

      res.status(200).json({
        status: "success",
        status_code: 200,
        message: "User successfully added to the organization.",
      });
    } catch (error) {
      res.status(400).json({
        status: "unsuccessful",
        status_code: 400,
        message: error.message,
      });
    }
  }

=======
>>>>>>> a2e88253
  /**
   * @swagger
   * /api/v1/organisations:
   *   post:
   *     summary: Create a new organisation
   *     description: This endpoint allows a user to create a new organisation
   *     tags: [Organisation]
   *     operationId: createOrganisation
   *     security:
   *       - bearerAuth: []
   *     requestBody:
   *       description: Organisation payload
   *       required: true
   *       content:
   *         application/json:
   *           schema:
   *             type: object
   *             properties:
   *               name:
   *                 type: string
   *                 example: My Organisation
   *               description:
   *                 type: string
   *                 example: This is a sample organisation.
   *               email:
   *                 type: string
   *                 example: name@gmail.com
   *               industry:
   *                 type: string
   *                 example: entertainment
   *               type:
   *                 type: string
   *                 example: music
   *               country:
   *                 type: string
   *                 example: Nigeria
   *               state:
   *                 type: string
   *                 example: Oyo
   *             required:
   *               - name
   *               - description
   *               - email
   *               - industry
   *               - type
   *               - country
   *               - state
   *     responses:
   *       '201':
   *         description: Organisation created successfully
   *         content:
   *           application/json:
   *             schema:
   *               type: object
   *               properties:
   *                 status:
   *                   type: string
   *                   example: success
   *                 message:
   *                   type: string
   *                   example: Organisation created successfully
   *                 data:
   *                   type: object
   *                   properties:
   *                     id:
   *                       type: string
   *                       example: "1"
   *                     name:
   *                       type: string
   *                       example: My Organisation
   *                     description:
   *                       type: string
   *                       example: This is a sample organisation.
   *                     email:
   *                       type: string
   *                       example: abc@gmail.com
   *                     industry:
   *                       type: string
   *                       example: entertainment
   *                     type:
   *                       type: string
   *                       example: music
   *                     country:
   *                       type: string
   *                       example: Nigeria
   *                     state:
   *                       type: string
   *                       example: Oyo
   *                     slug:
   *                       type: string
   *                       example: 86820688-fd94-4b58-9bdd-99a701714a77
   *                     owner_id:
   *                       type: string
   *                       example: 86820688-fd94-4b58-9bdd-99a701714a76
   *                     createdAt:
   *                       type: string
   *                       format: date-time
   *                     updatedAt:
   *                       type: string
   *                       format: date-time
   *                 status_code:
   *                   type: integer
   *                   example: 201
   *       '400':
   *         description: Bad Request
   *         content:
   *           application/json:
   *             schema:
   *               type: object
   *               properties:
   *                 status:
   *                   type: string
   *                   example: error
   *                 message:
   *                   type: string
   *                   example: Invalid input
   *                 status_code:
   *                   type: integer
   *                   example: 400
   *       '500':
   *         description: Internal Server Error
   *         content:
   *           application/json:
   *             schema:
   *               type: object
   *               properties:
   *                 status:
   *                   type: string
   *                   example: error
   *                 message:
   *                   type: string
   *                   example: Internal server error
   *                 status_code:
   *                   type: integer
   *                   example: 500
   * components:
   *   securitySchemes:
   *     bearerAuth:
   *       type: http
   *       scheme: bearer
   *       bearerFormat: JWT
   *
   *
   */

  async createOrganisation(req: Request, res: Response, next: NextFunction) {
    try {
      const payload = req.body;
      const user = req.user;
      const userId = user.id;

      const organisationService = new OrgService();
      const newOrganisation = await organisationService.createOrganisation(
        payload,
        userId,
      );

      const respObj = {
        status: "success",
        message: "organisation created successfully",
        data: newOrganisation,
        status_code: 201,
      };

      return res.status(201).json(respObj);
    } catch (error) {
      next(error);
    }
  }

  /**
   * @swagger
   * /api/v1/users/{userId}/organisations:
   *   get:
   *     summary: Get user organizations
   *     description: Retrieve all organizations associated with a specific user
   *     tags: [Organisation]
   *     parameters:
   *       - in: path
   *         name: userId
   *         required: true
   *         schema:
   *           type: string
   *         description: The ID of the user
   *     security:
   *       - bearerAuth: []
   *     responses:
   *       200:
   *         description: Organizations retrieved successfully
   *         content:
   *           application/json:
   *             schema:
   *               type: object
   *               properties:
   *                 status:
   *                   type: string
   *                   example: success
   *                 status_code:
   *                   type: integer
   *                   example: 200
   *                 message:
   *                   type: string
   *                   example: Organizations retrieved successfully.
   *                 data:
   *                   type: array
   *                   items:
   *                     type: object
   *                     properties:
   *                       id:
   *                         type: string
   *                       name:
   *                         type: string
   *       400:
   *         description: Invalid user ID or authentication mismatch
   *         content:
   *           application/json:
   *             schema:
   *               type: object
   *               properties:
   *                 status:
   *                   type: string
   *                   example: unsuccessful
   *                 status_code:
   *                   type: integer
   *                   example: 400
   *                 message:
   *                   type: string
   *                   example: Invalid user ID or authentication mismatch.
   *       500:
   *         description: Internal server error
   *         content:
   *           application/json:
   *             schema:
   *               type: object
   *               properties:
   *                 status:
   *                   type: string
   *                   example: unsuccessful
   *                 status_code:
   *                   type: integer
   *                   example: 500
   *                 message:
   *                   type: string
   *                   example: Failed to retrieve organizations. Please try again later.
   */

  async getOrganizations(req: Request, res: Response) {
    try {
      const userId = req.params.id;
      log.info("req.user:", req.user);
      if (!req.user || req.user.id !== userId) {
        return res.status(400).json({
          status: "unsuccessful",
          status_code: 400,
          message: "Invalid user ID or authentication mismatch.",
        });
      }
      const organizations =
        await this.orgService.getOrganizationsByUserId(userId);

      if (organizations.length === 0) {
        return res.status(200).json({
          status: "success",
          status_code: 200,
          message: "No organizations found for this user.",
          data: [],
        });
      }

      res.status(200).json({
        status: "success",
        status_code: 200,
        message: "Organizations retrieved successfully.",
        data: organizations,
      });
    } catch (error) {
      log.error("Failed to retrieve organizations:", error);
      res.status(500).json({
        status: "unsuccessful",
        status_code: 500,
        message: "Failed to retrieve organizations. Please try again later.",
      });
    }
  }

  /**
   * @swagger
   * /api/v1/organisations/{org_id}:
   *   get:
   *     summary: Get a single organization
   *     description: Retrieve details of a specific organization by its ID
   *     tags: [Organisation]
   *     parameters:
   *       - in: path
   *         name: org_id
   *         required: true
   *         schema:
   *           type: string
   *         description: The ID of the organization
   *     responses:
   *       200:
   *         description: Successful operation
   *         content:
   *           application/json:
   *             schema:
   *               type: object
   *               properties:
   *                 status:
   *                   type: string
   *                   example: success
   *                 status_code:
   *                   type: integer
   *                   example: 200
   *                 data:
   *                   type: object
   *                   properties:
   *                       org_id:
   *                          type: string
   *                          example: "2928a3d6-2b85-4abc-9438-ff9769b126ed"
   *                       name:
   *                          type: string
   *                          example: "Organisation 1"
   *                       description:
   *                          type: string
   *                          example: "Description of the organisation"
   *       404:
   *         description: Organization not found
   *         content:
   *           application/json:
   *             schema:
   *               type: object
   *               properties:
   *                 status:
   *                   type: string
   *                   example: forbidden
   *                 message:
   *                   type: string
   *                   example: Organization not found
   *                 status_code:
   *                   type: integer
   *                   example: 404
   *       500:
   *         description: Server error
   *         content:
   *           application/json:
   *             schema:
   *               type: object
   *               properties:
   *                 status:
   *                   type: string
   *                   example: unsuccessful
   *                 status_code:
   *                   type: integer
   *                   example: 500
   *                 message:
   *                   type: string
   *                   example: Failed to get user organisation. Please try again later.
   */

  async getSingleOrg(req: Request, res: Response) {
    try {
      const org = await this.orgService.getSingleOrg(
        req.params.org_id,
        req.user.id,
      );
      if (!org) {
        return res.status(404).json({
          status: "forbidden",
          message: "Organization not found",
          status_code: 404,
        });
      }

      res.status(200).json({
        status: "success",
        status_code: 200,
        data: {
          org_id: org.id,
          name: org.name,
          description: org.description,
        },
      });
    } catch (error) {
      res.status(500).json({
        status: "unsuccessful",
        status_code: 500,
        message: "Failed to get user organisation. Please try again later.",
      });
    }
  }

  /**
   * @swagger
   * /api/v1/organisations/{org_id}/user/{user_id}:
   *   delete:
   *     summary: Remove a user from an organization
   *     description: Delete a user from a specific organization by user ID and organization ID
   *     tags: [Organisation]
   *     parameters:
   *       - in: path
   *         name: org_id
   *         required: true
   *         schema:
   *           type: string
   *         description: The ID of the organization
   *       - in: path
   *         name: user_id
   *         required: true
   *         schema:
   *           type: string
   *         description: The ID of the user
   *     responses:
   *       200:
   *         description: Successful operation
   *         content:
   *           application/json:
   *             schema:
   *               type: object
   *               properties:
   *                 status:
   *                   type: string
   *                   example: success
   *                 status_code:
   *                   type: integer
   *                   example: 200
   *                 message:
   *                   type: string
   *                   example: User deleted successfully
   *       404:
   *         description: User not found in the organization
   *         content:
   *           application/json:
   *             schema:
   *               type: object
   *               properties:
   *                 status:
   *                   type: string
   *                   example: forbidden
   *                 message:
   *                   type: string
   *                   example: User not found in the organization
   *                 status_code:
   *                   type: integer
   *                   example: 404
   *       400:
   *         description: Failed to remove user from organization
   *         content:
   *           application/json:
   *             schema:
   *               type: object
   *               properties:
   *                 status:
   *                   type: string
   *                   example: Bad Request
   *                 message:
   *                   type: string
   *                   example: Failed to remove user from organization
   *                 status_code:
   *                   type: integer
   *                   example: 400
   */
  async removeUser(req: Request, res: Response) {
    try {
      const user = await this.orgService.removeUser(
        req.params.org_id,
        req.params.user_id,
      );

      if (!user) {
        return res.status(404).json({
          status: "forbidden",
          message: "User not found in the organization",
          status_code: 404,
        });
      }
      res.status(200).json({
        status: "success",
        message: "User deleted successfully",
        status_code: 200,
      });
    } catch (error) {
      res.status(400).json({
        status: "Bad Request",
        message: "Failed to remove user from organization",
        status_code: "400",
      });
    }
  }

  /**
   * @swagger
   * /organisations/join:
   *   post:
   *     summary: Join an organization
   *     description: This endpoint allows a user to join an organization using an invite token
   *     tags: [Organisation]
   *     operationId: joinOrganization
   *     security:
   *       - bearerAuth: []
   *     requestBody:
   *       description: Invite token
   *       required: true
   *       content:
   *         application/json:
   *           schema:
   *             type: object
   *             required:
   *               - inviteToken
   *             properties:
   *               inviteToken:
   *                 type: string
   *     responses:
   *       200:
   *         description: User successfully added to the organization
   *         content:
   *           application/json:
   *             schema:
   *               type: object
   *               properties:
   *                 status:
   *                   type: string
   *                   example: success
   *                 status_code:
   *                   type: integer
   *                   example: 200
   *                 message:
   *                   type: string
   *                   example: User successfully added to the organization.
   *       400:
   *         description: Bad request
   *         content:
   *           application/json:
   *             schema:
   *               type: object
   *               properties:
   *                 status:
   *                   type: string
   *                   example: unsuccessful
   *                 status_code:
   *                   type: integer
   *                   example: 400
   *                 message:
   *                   type: string
   *       422:
   *         description: Unprocessable Entity
   *         content:
   *           application/json:
   *             schema:
   *               type: object
   *               properties:
   *                 status:
   *                   type: string
   *                   example: Unsuccessful
   *                 status_code:
   *                   type: integer
   *                   example: 422
   *                 message:
   *                   type: string
   *                   example: Invite token is required!
   */

  public async joinOrganization(
    req: Request,
    res: Response,
    next: NextFunction,
  ) {
    try {
      const { inviteToken } = req.body;
      if (!inviteToken) {
        res.status(422).json({
          status: "Unsuccessful",
          status_code: 422,
          message: "Invite token is required!",
        });
        return;
      }
      const userId = req.user.id;
      await this.orgService.joinOrganizationByInvite(inviteToken, userId);

      res.status(200).json({
        status: "success",
        status_code: 200,
        message: "User successfully added to the organization.",
      });
    } catch (error) {
      res.status(400).json({
        status: "unsuccessful",
        status_code: 400,
        message: error.message,
      });
    }
  }
}<|MERGE_RESOLUTION|>--- conflicted
+++ resolved
@@ -8,7 +8,599 @@
     this.orgService = new OrgService();
   }
 
-<<<<<<< HEAD
+  /**
+   * @swagger
+   * /api/v1/organisations:
+   *   post:
+   *     summary: Create a new organisation
+   *     description: This endpoint allows a user to create a new organisation
+   *     tags: [Organisation]
+   *     operationId: createOrganisation
+   *     security:
+   *       - bearerAuth: []
+   *     requestBody:
+   *       description: Organisation payload
+   *       required: true
+   *       content:
+   *         application/json:
+   *           schema:
+   *             type: object
+   *             properties:
+   *               name:
+   *                 type: string
+   *                 example: My Organisation
+   *               description:
+   *                 type: string
+   *                 example: This is a sample organisation.
+   *               email:
+   *                 type: string
+   *                 example: name@gmail.com
+   *               industry:
+   *                 type: string
+   *                 example: entertainment
+   *               type:
+   *                 type: string
+   *                 example: music
+   *               country:
+   *                 type: string
+   *                 example: Nigeria
+   *               state:
+   *                 type: string
+   *                 example: Oyo
+   *             required:
+   *               - name
+   *               - description
+   *               - email
+   *               - industry
+   *               - type
+   *               - country
+   *               - state
+   *     responses:
+   *       '201':
+   *         description: Organisation created successfully
+   *         content:
+   *           application/json:
+   *             schema:
+   *               type: object
+   *               properties:
+   *                 status:
+   *                   type: string
+   *                   example: success
+   *                 message:
+   *                   type: string
+   *                   example: Organisation created successfully
+   *                 data:
+   *                   type: object
+   *                   properties:
+   *                     id:
+   *                       type: string
+   *                       example: "1"
+   *                     name:
+   *                       type: string
+   *                       example: My Organisation
+   *                     description:
+   *                       type: string
+   *                       example: This is a sample organisation.
+   *                     email:
+   *                       type: string
+   *                       example: abc@gmail.com
+   *                     industry:
+   *                       type: string
+   *                       example: entertainment
+   *                     type:
+   *                       type: string
+   *                       example: music
+   *                     country:
+   *                       type: string
+   *                       example: Nigeria
+   *                     state:
+   *                       type: string
+   *                       example: Oyo
+   *                     slug:
+   *                       type: string
+   *                       example: 86820688-fd94-4b58-9bdd-99a701714a77
+   *                     owner_id:
+   *                       type: string
+   *                       example: 86820688-fd94-4b58-9bdd-99a701714a76
+   *                     createdAt:
+   *                       type: string
+   *                       format: date-time
+   *                     updatedAt:
+   *                       type: string
+   *                       format: date-time
+   *                 status_code:
+   *                   type: integer
+   *                   example: 201
+   *       '400':
+   *         description: Bad Request
+   *         content:
+   *           application/json:
+   *             schema:
+   *               type: object
+   *               properties:
+   *                 status:
+   *                   type: string
+   *                   example: error
+   *                 message:
+   *                   type: string
+   *                   example: Invalid input
+   *                 status_code:
+   *                   type: integer
+   *                   example: 400
+   *       '500':
+   *         description: Internal Server Error
+   *         content:
+   *           application/json:
+   *             schema:
+   *               type: object
+   *               properties:
+   *                 status:
+   *                   type: string
+   *                   example: error
+   *                 message:
+   *                   type: string
+   *                   example: Internal server error
+   *                 status_code:
+   *                   type: integer
+   *                   example: 500
+   * components:
+   *   securitySchemes:
+   *     bearerAuth:
+   *       type: http
+   *       scheme: bearer
+   *       bearerFormat: JWT
+   *
+   *
+   */
+
+  async createOrganisation(req: Request, res: Response, next: NextFunction) {
+    try {
+      const payload = req.body;
+      const user = req.user;
+      const userId = user.id;
+
+      const organisationService = new OrgService();
+      const newOrganisation = await organisationService.createOrganisation(
+        payload,
+        userId,
+      );
+
+      const respObj = {
+        status: "success",
+        message: "organisation created successfully",
+        data: newOrganisation,
+        status_code: 201,
+      };
+
+      return res.status(201).json(respObj);
+    } catch (error) {
+      next(error);
+    }
+  }
+
+  /**
+   * @swagger
+   * /api/v1/users/{userId}/organisations:
+   *   get:
+   *     summary: Get user organizations
+   *     description: Retrieve all organizations associated with a specific user
+   *     tags: [Organisation]
+   *     parameters:
+   *       - in: path
+   *         name: userId
+   *         required: true
+   *         schema:
+   *           type: string
+   *         description: The ID of the user
+   *     security:
+   *       - bearerAuth: []
+   *     responses:
+   *       200:
+   *         description: Organizations retrieved successfully
+   *         content:
+   *           application/json:
+   *             schema:
+   *               type: object
+   *               properties:
+   *                 status:
+   *                   type: string
+   *                   example: success
+   *                 status_code:
+   *                   type: integer
+   *                   example: 200
+   *                 message:
+   *                   type: string
+   *                   example: Organizations retrieved successfully.
+   *                 data:
+   *                   type: array
+   *                   items:
+   *                     type: object
+   *                     properties:
+   *                       id:
+   *                         type: string
+   *                       name:
+   *                         type: string
+   *       400:
+   *         description: Invalid user ID or authentication mismatch
+   *         content:
+   *           application/json:
+   *             schema:
+   *               type: object
+   *               properties:
+   *                 status:
+   *                   type: string
+   *                   example: unsuccessful
+   *                 status_code:
+   *                   type: integer
+   *                   example: 400
+   *                 message:
+   *                   type: string
+   *                   example: Invalid user ID or authentication mismatch.
+   *       500:
+   *         description: Internal server error
+   *         content:
+   *           application/json:
+   *             schema:
+   *               type: object
+   *               properties:
+   *                 status:
+   *                   type: string
+   *                   example: unsuccessful
+   *                 status_code:
+   *                   type: integer
+   *                   example: 500
+   *                 message:
+   *                   type: string
+   *                   example: Failed to retrieve organizations. Please try again later.
+   */
+
+  async getOrganizations(req: Request, res: Response) {
+    try {
+      const userId = req.params.id;
+      log.info("req.user:", req.user);
+      if (!req.user || req.user.id !== userId) {
+        return res.status(400).json({
+          status: "unsuccessful",
+          status_code: 400,
+          message: "Invalid user ID or authentication mismatch.",
+        });
+      }
+      const organizations =
+        await this.orgService.getOrganizationsByUserId(userId);
+
+      if (organizations.length === 0) {
+        return res.status(200).json({
+          status: "success",
+          status_code: 200,
+          message: "No organizations found for this user.",
+          data: [],
+        });
+      }
+
+      res.status(200).json({
+        status: "success",
+        status_code: 200,
+        message: "Organizations retrieved successfully.",
+        data: organizations,
+      });
+    } catch (error) {
+      log.error("Failed to retrieve organizations:", error);
+      res.status(500).json({
+        status: "unsuccessful",
+        status_code: 500,
+        message: "Failed to retrieve organizations. Please try again later.",
+      });
+    }
+  }
+
+  /**
+   * @swagger
+   * /api/v1/organisations/{org_id}:
+   *   get:
+   *     summary: Get a single organization
+   *     description: Retrieve details of a specific organization by its ID
+   *     tags: [Organisation]
+   *     parameters:
+   *       - in: path
+   *         name: org_id
+   *         required: true
+   *         schema:
+   *           type: string
+   *         description: The ID of the organization
+   *     responses:
+   *       200:
+   *         description: Successful operation
+   *         content:
+   *           application/json:
+   *             schema:
+   *               type: object
+   *               properties:
+   *                 status:
+   *                   type: string
+   *                   example: success
+   *                 status_code:
+   *                   type: integer
+   *                   example: 200
+   *                 data:
+   *                   type: object
+   *                   properties:
+   *                       org_id:
+   *                          type: string
+   *                          example: "2928a3d6-2b85-4abc-9438-ff9769b126ed"
+   *                       name:
+   *                          type: string
+   *                          example: "Organisation 1"
+   *                       description:
+   *                          type: string
+   *                          example: "Description of the organisation"
+   *       404:
+   *         description: Organization not found
+   *         content:
+   *           application/json:
+   *             schema:
+   *               type: object
+   *               properties:
+   *                 status:
+   *                   type: string
+   *                   example: forbidden
+   *                 message:
+   *                   type: string
+   *                   example: Organization not found
+   *                 status_code:
+   *                   type: integer
+   *                   example: 404
+   *       500:
+   *         description: Server error
+   *         content:
+   *           application/json:
+   *             schema:
+   *               type: object
+   *               properties:
+   *                 status:
+   *                   type: string
+   *                   example: unsuccessful
+   *                 status_code:
+   *                   type: integer
+   *                   example: 500
+   *                 message:
+   *                   type: string
+   *                   example: Failed to get user organisation. Please try again later.
+   */
+
+  async getSingleOrg(req: Request, res: Response) {
+    try {
+      const org = await this.orgService.getSingleOrg(
+        req.params.org_id,
+        req.user.id,
+      );
+      if (!org) {
+        return res.status(404).json({
+          status: "forbidden",
+          message: "Organization not found",
+          status_code: 404,
+        });
+      }
+
+      res.status(200).json({
+        status: "success",
+        status_code: 200,
+        data: {
+          org_id: org.id,
+          name: org.name,
+          description: org.description,
+        },
+      });
+    } catch (error) {
+      res.status(500).json({
+        status: "unsuccessful",
+        status_code: 500,
+        message: "Failed to get user organisation. Please try again later.",
+      });
+    }
+  }
+
+  /**
+   * @swagger
+   * /api/v1/organisations/{org_id}/user/{user_id}:
+   *   delete:
+   *     summary: Remove a user from an organization
+   *     description: Delete a user from a specific organization by user ID and organization ID
+   *     tags: [Organisation]
+   *     parameters:
+   *       - in: path
+   *         name: org_id
+   *         required: true
+   *         schema:
+   *           type: string
+   *         description: The ID of the organization
+   *       - in: path
+   *         name: user_id
+   *         required: true
+   *         schema:
+   *           type: string
+   *         description: The ID of the user
+   *     responses:
+   *       200:
+   *         description: Successful operation
+   *         content:
+   *           application/json:
+   *             schema:
+   *               type: object
+   *               properties:
+   *                 status:
+   *                   type: string
+   *                   example: success
+   *                 status_code:
+   *                   type: integer
+   *                   example: 200
+   *                 message:
+   *                   type: string
+   *                   example: User deleted successfully
+   *       404:
+   *         description: User not found in the organization
+   *         content:
+   *           application/json:
+   *             schema:
+   *               type: object
+   *               properties:
+   *                 status:
+   *                   type: string
+   *                   example: forbidden
+   *                 message:
+   *                   type: string
+   *                   example: User not found in the organization
+   *                 status_code:
+   *                   type: integer
+   *                   example: 404
+   *       400:
+   *         description: Failed to remove user from organization
+   *         content:
+   *           application/json:
+   *             schema:
+   *               type: object
+   *               properties:
+   *                 status:
+   *                   type: string
+   *                   example: Bad Request
+   *                 message:
+   *                   type: string
+   *                   example: Failed to remove user from organization
+   *                 status_code:
+   *                   type: integer
+   *                   example: 400
+   */
+  async removeUser(req: Request, res: Response) {
+    try {
+      const user = await this.orgService.removeUser(
+        req.params.org_id,
+        req.params.user_id,
+      );
+
+      if (!user) {
+        return res.status(404).json({
+          status: "forbidden",
+          message: "User not found in the organization",
+          status_code: 404,
+        });
+      }
+      res.status(200).json({
+        status: "success",
+        message: "User deleted successfully",
+        status_code: 200,
+      });
+    } catch (error) {
+      res.status(400).json({
+        status: "Bad Request",
+        message: "Failed to remove user from organization",
+        status_code: "400",
+      });
+    }
+  }
+
+  /**
+   * @swagger
+   * /organisations/join:
+   *   post:
+   *     summary: Join an organization
+   *     description: This endpoint allows a user to join an organization using an invite token
+   *     tags: [Organisation]
+   *     operationId: joinOrganization
+   *     security:
+   *       - bearerAuth: []
+   *     requestBody:
+   *       description: Invite token
+   *       required: true
+   *       content:
+   *         application/json:
+   *           schema:
+   *             type: object
+   *             required:
+   *               - inviteToken
+   *             properties:
+   *               inviteToken:
+   *                 type: string
+   *     responses:
+   *       200:
+   *         description: User successfully added to the organization
+   *         content:
+   *           application/json:
+   *             schema:
+   *               type: object
+   *               properties:
+   *                 status:
+   *                   type: string
+   *                   example: success
+   *                 status_code:
+   *                   type: integer
+   *                   example: 200
+   *                 message:
+   *                   type: string
+   *                   example: User successfully added to the organization.
+   *       400:
+   *         description: Bad request
+   *         content:
+   *           application/json:
+   *             schema:
+   *               type: object
+   *               properties:
+   *                 status:
+   *                   type: string
+   *                   example: unsuccessful
+   *                 status_code:
+   *                   type: integer
+   *                   example: 400
+   *                 message:
+   *                   type: string
+   *       422:
+   *         description: Unprocessable Entity
+   *         content:
+   *           application/json:
+   *             schema:
+   *               type: object
+   *               properties:
+   *                 status:
+   *                   type: string
+   *                   example: Unsuccessful
+   *                 status_code:
+   *                   type: integer
+   *                   example: 422
+   *                 message:
+   *                   type: string
+   *                   example: Invite token is required!
+   */
+
+  public async joinOrganization(
+    req: Request,
+    res: Response,
+    next: NextFunction,
+  ) {
+    try {
+      const { inviteToken } = req.body;
+      if (!inviteToken) {
+        res.status(422).json({
+          status: "Unsuccessful",
+          status_code: 422,
+          message: "Invite token is required!",
+        });
+        return;
+      }
+      const userId = req.user.id;
+      await this.orgService.joinOrganizationByInvite(inviteToken, userId);
+
+      res.status(200).json({
+        status: "success",
+        status_code: 200,
+        message: "User successfully added to the organization.",
+      });
+    } catch (error) {
+      res.status(400).json({
+        status: "unsuccessful",
+        status_code: 400,
+        message: error.message,
+      });
+    }
+  }
+
   /**
    * @swagger
    * /api/v1/organisations/{orgId}/invite:
@@ -136,717 +728,4 @@
       });
     }
   }
-
-  /**
-   * @swagger
-   * /api/v1/organisations/join:
-   *   post:
-   *     summary: Add user to organisation by invitation
-   *     tags: [Organisation]
-   *     security:
-   *       - bearerAuth: []
-   *     requestBody:
-   *       required: true
-   *       content:
-   *         application/json:
-   *           schema:
-   *             type: object
-   *             properties:
-   *               inviteToken:
-   *                 type: string
-   *                 description: Invitation token
-   *                 example: "valid-token"
-   *     responses:
-   *       200:
-   *         description: User successfully added to organization
-   *         content:
-   *           application/json:
-   *             schema:
-   *               type: object
-   *               properties:
-   *                 status:
-   *                   type: string
-   *                   example: "success"
-   *                 status_code:
-   *                   type: integer
-   *                   example: 200
-   *                 message:
-   *                   type: string
-   *                   example: "User successfully added to the organization."
-   *       400:
-   *         description: Bad request
-   *         content:
-   *           application/json:
-   *             schema:
-   *               type: object
-   *               properties:
-   *                 status:
-   *                   type: string
-   *                   example: "unsuccessful"
-   *                 status_code:
-   *                   type: integer
-   *                   example: 400
-   *                 message:
-   *                   type: string
-   *                   example: "Invalid or expired invitation."
-   *       409:
-   *         description: Conflict
-   *         content:
-   *           application/json:
-   *             schema:
-   *               type: object
-   *               properties:
-   *                 status:
-   *                   type: string
-   *                   example: "unsuccessful"
-   *                 status_code:
-   *                   type: integer
-   *                   example: 409
-   *                 message:
-   *                   type: string
-   *                   example: "User is already a member of the organization."
-   *       500:
-   *         description: Internal server error
-   *         content:
-   *           application/json:
-   *             schema:
-   *               type: object
-   *               properties:
-   *                 status:
-   *                   type: string
-   *                   example: "unsuccessful"
-   *                 status_code:
-   *                   type: integer
-   *                   example: 500
-   *                 message:
-   *                   type: string
-   *                   example: "Internal server error."
-   */
-
-  public async joinOrganization(
-    req: Request,
-    res: Response,
-    next: NextFunction,
-  ) {
-    try {
-      const { inviteToken } = req.body;
-      const userId = req.user.id; //id of the user to join the org  by invite
-      if (!inviteToken) {
-        res.status(422).json({
-          status: "Unsuccessful",
-          status_code: 422,
-          message: "Invite token is required!",
-        });
-        return;
-      }
-      await this.orgService.joinOrganizationByInvite(inviteToken, userId);
-
-      res.status(200).json({
-        status: "success",
-        status_code: 200,
-        message: "User successfully added to the organization.",
-      });
-    } catch (error) {
-      res.status(400).json({
-        status: "unsuccessful",
-        status_code: 400,
-        message: error.message,
-      });
-    }
-  }
-
-=======
->>>>>>> a2e88253
-  /**
-   * @swagger
-   * /api/v1/organisations:
-   *   post:
-   *     summary: Create a new organisation
-   *     description: This endpoint allows a user to create a new organisation
-   *     tags: [Organisation]
-   *     operationId: createOrganisation
-   *     security:
-   *       - bearerAuth: []
-   *     requestBody:
-   *       description: Organisation payload
-   *       required: true
-   *       content:
-   *         application/json:
-   *           schema:
-   *             type: object
-   *             properties:
-   *               name:
-   *                 type: string
-   *                 example: My Organisation
-   *               description:
-   *                 type: string
-   *                 example: This is a sample organisation.
-   *               email:
-   *                 type: string
-   *                 example: name@gmail.com
-   *               industry:
-   *                 type: string
-   *                 example: entertainment
-   *               type:
-   *                 type: string
-   *                 example: music
-   *               country:
-   *                 type: string
-   *                 example: Nigeria
-   *               state:
-   *                 type: string
-   *                 example: Oyo
-   *             required:
-   *               - name
-   *               - description
-   *               - email
-   *               - industry
-   *               - type
-   *               - country
-   *               - state
-   *     responses:
-   *       '201':
-   *         description: Organisation created successfully
-   *         content:
-   *           application/json:
-   *             schema:
-   *               type: object
-   *               properties:
-   *                 status:
-   *                   type: string
-   *                   example: success
-   *                 message:
-   *                   type: string
-   *                   example: Organisation created successfully
-   *                 data:
-   *                   type: object
-   *                   properties:
-   *                     id:
-   *                       type: string
-   *                       example: "1"
-   *                     name:
-   *                       type: string
-   *                       example: My Organisation
-   *                     description:
-   *                       type: string
-   *                       example: This is a sample organisation.
-   *                     email:
-   *                       type: string
-   *                       example: abc@gmail.com
-   *                     industry:
-   *                       type: string
-   *                       example: entertainment
-   *                     type:
-   *                       type: string
-   *                       example: music
-   *                     country:
-   *                       type: string
-   *                       example: Nigeria
-   *                     state:
-   *                       type: string
-   *                       example: Oyo
-   *                     slug:
-   *                       type: string
-   *                       example: 86820688-fd94-4b58-9bdd-99a701714a77
-   *                     owner_id:
-   *                       type: string
-   *                       example: 86820688-fd94-4b58-9bdd-99a701714a76
-   *                     createdAt:
-   *                       type: string
-   *                       format: date-time
-   *                     updatedAt:
-   *                       type: string
-   *                       format: date-time
-   *                 status_code:
-   *                   type: integer
-   *                   example: 201
-   *       '400':
-   *         description: Bad Request
-   *         content:
-   *           application/json:
-   *             schema:
-   *               type: object
-   *               properties:
-   *                 status:
-   *                   type: string
-   *                   example: error
-   *                 message:
-   *                   type: string
-   *                   example: Invalid input
-   *                 status_code:
-   *                   type: integer
-   *                   example: 400
-   *       '500':
-   *         description: Internal Server Error
-   *         content:
-   *           application/json:
-   *             schema:
-   *               type: object
-   *               properties:
-   *                 status:
-   *                   type: string
-   *                   example: error
-   *                 message:
-   *                   type: string
-   *                   example: Internal server error
-   *                 status_code:
-   *                   type: integer
-   *                   example: 500
-   * components:
-   *   securitySchemes:
-   *     bearerAuth:
-   *       type: http
-   *       scheme: bearer
-   *       bearerFormat: JWT
-   *
-   *
-   */
-
-  async createOrganisation(req: Request, res: Response, next: NextFunction) {
-    try {
-      const payload = req.body;
-      const user = req.user;
-      const userId = user.id;
-
-      const organisationService = new OrgService();
-      const newOrganisation = await organisationService.createOrganisation(
-        payload,
-        userId,
-      );
-
-      const respObj = {
-        status: "success",
-        message: "organisation created successfully",
-        data: newOrganisation,
-        status_code: 201,
-      };
-
-      return res.status(201).json(respObj);
-    } catch (error) {
-      next(error);
-    }
-  }
-
-  /**
-   * @swagger
-   * /api/v1/users/{userId}/organisations:
-   *   get:
-   *     summary: Get user organizations
-   *     description: Retrieve all organizations associated with a specific user
-   *     tags: [Organisation]
-   *     parameters:
-   *       - in: path
-   *         name: userId
-   *         required: true
-   *         schema:
-   *           type: string
-   *         description: The ID of the user
-   *     security:
-   *       - bearerAuth: []
-   *     responses:
-   *       200:
-   *         description: Organizations retrieved successfully
-   *         content:
-   *           application/json:
-   *             schema:
-   *               type: object
-   *               properties:
-   *                 status:
-   *                   type: string
-   *                   example: success
-   *                 status_code:
-   *                   type: integer
-   *                   example: 200
-   *                 message:
-   *                   type: string
-   *                   example: Organizations retrieved successfully.
-   *                 data:
-   *                   type: array
-   *                   items:
-   *                     type: object
-   *                     properties:
-   *                       id:
-   *                         type: string
-   *                       name:
-   *                         type: string
-   *       400:
-   *         description: Invalid user ID or authentication mismatch
-   *         content:
-   *           application/json:
-   *             schema:
-   *               type: object
-   *               properties:
-   *                 status:
-   *                   type: string
-   *                   example: unsuccessful
-   *                 status_code:
-   *                   type: integer
-   *                   example: 400
-   *                 message:
-   *                   type: string
-   *                   example: Invalid user ID or authentication mismatch.
-   *       500:
-   *         description: Internal server error
-   *         content:
-   *           application/json:
-   *             schema:
-   *               type: object
-   *               properties:
-   *                 status:
-   *                   type: string
-   *                   example: unsuccessful
-   *                 status_code:
-   *                   type: integer
-   *                   example: 500
-   *                 message:
-   *                   type: string
-   *                   example: Failed to retrieve organizations. Please try again later.
-   */
-
-  async getOrganizations(req: Request, res: Response) {
-    try {
-      const userId = req.params.id;
-      log.info("req.user:", req.user);
-      if (!req.user || req.user.id !== userId) {
-        return res.status(400).json({
-          status: "unsuccessful",
-          status_code: 400,
-          message: "Invalid user ID or authentication mismatch.",
-        });
-      }
-      const organizations =
-        await this.orgService.getOrganizationsByUserId(userId);
-
-      if (organizations.length === 0) {
-        return res.status(200).json({
-          status: "success",
-          status_code: 200,
-          message: "No organizations found for this user.",
-          data: [],
-        });
-      }
-
-      res.status(200).json({
-        status: "success",
-        status_code: 200,
-        message: "Organizations retrieved successfully.",
-        data: organizations,
-      });
-    } catch (error) {
-      log.error("Failed to retrieve organizations:", error);
-      res.status(500).json({
-        status: "unsuccessful",
-        status_code: 500,
-        message: "Failed to retrieve organizations. Please try again later.",
-      });
-    }
-  }
-
-  /**
-   * @swagger
-   * /api/v1/organisations/{org_id}:
-   *   get:
-   *     summary: Get a single organization
-   *     description: Retrieve details of a specific organization by its ID
-   *     tags: [Organisation]
-   *     parameters:
-   *       - in: path
-   *         name: org_id
-   *         required: true
-   *         schema:
-   *           type: string
-   *         description: The ID of the organization
-   *     responses:
-   *       200:
-   *         description: Successful operation
-   *         content:
-   *           application/json:
-   *             schema:
-   *               type: object
-   *               properties:
-   *                 status:
-   *                   type: string
-   *                   example: success
-   *                 status_code:
-   *                   type: integer
-   *                   example: 200
-   *                 data:
-   *                   type: object
-   *                   properties:
-   *                       org_id:
-   *                          type: string
-   *                          example: "2928a3d6-2b85-4abc-9438-ff9769b126ed"
-   *                       name:
-   *                          type: string
-   *                          example: "Organisation 1"
-   *                       description:
-   *                          type: string
-   *                          example: "Description of the organisation"
-   *       404:
-   *         description: Organization not found
-   *         content:
-   *           application/json:
-   *             schema:
-   *               type: object
-   *               properties:
-   *                 status:
-   *                   type: string
-   *                   example: forbidden
-   *                 message:
-   *                   type: string
-   *                   example: Organization not found
-   *                 status_code:
-   *                   type: integer
-   *                   example: 404
-   *       500:
-   *         description: Server error
-   *         content:
-   *           application/json:
-   *             schema:
-   *               type: object
-   *               properties:
-   *                 status:
-   *                   type: string
-   *                   example: unsuccessful
-   *                 status_code:
-   *                   type: integer
-   *                   example: 500
-   *                 message:
-   *                   type: string
-   *                   example: Failed to get user organisation. Please try again later.
-   */
-
-  async getSingleOrg(req: Request, res: Response) {
-    try {
-      const org = await this.orgService.getSingleOrg(
-        req.params.org_id,
-        req.user.id,
-      );
-      if (!org) {
-        return res.status(404).json({
-          status: "forbidden",
-          message: "Organization not found",
-          status_code: 404,
-        });
-      }
-
-      res.status(200).json({
-        status: "success",
-        status_code: 200,
-        data: {
-          org_id: org.id,
-          name: org.name,
-          description: org.description,
-        },
-      });
-    } catch (error) {
-      res.status(500).json({
-        status: "unsuccessful",
-        status_code: 500,
-        message: "Failed to get user organisation. Please try again later.",
-      });
-    }
-  }
-
-  /**
-   * @swagger
-   * /api/v1/organisations/{org_id}/user/{user_id}:
-   *   delete:
-   *     summary: Remove a user from an organization
-   *     description: Delete a user from a specific organization by user ID and organization ID
-   *     tags: [Organisation]
-   *     parameters:
-   *       - in: path
-   *         name: org_id
-   *         required: true
-   *         schema:
-   *           type: string
-   *         description: The ID of the organization
-   *       - in: path
-   *         name: user_id
-   *         required: true
-   *         schema:
-   *           type: string
-   *         description: The ID of the user
-   *     responses:
-   *       200:
-   *         description: Successful operation
-   *         content:
-   *           application/json:
-   *             schema:
-   *               type: object
-   *               properties:
-   *                 status:
-   *                   type: string
-   *                   example: success
-   *                 status_code:
-   *                   type: integer
-   *                   example: 200
-   *                 message:
-   *                   type: string
-   *                   example: User deleted successfully
-   *       404:
-   *         description: User not found in the organization
-   *         content:
-   *           application/json:
-   *             schema:
-   *               type: object
-   *               properties:
-   *                 status:
-   *                   type: string
-   *                   example: forbidden
-   *                 message:
-   *                   type: string
-   *                   example: User not found in the organization
-   *                 status_code:
-   *                   type: integer
-   *                   example: 404
-   *       400:
-   *         description: Failed to remove user from organization
-   *         content:
-   *           application/json:
-   *             schema:
-   *               type: object
-   *               properties:
-   *                 status:
-   *                   type: string
-   *                   example: Bad Request
-   *                 message:
-   *                   type: string
-   *                   example: Failed to remove user from organization
-   *                 status_code:
-   *                   type: integer
-   *                   example: 400
-   */
-  async removeUser(req: Request, res: Response) {
-    try {
-      const user = await this.orgService.removeUser(
-        req.params.org_id,
-        req.params.user_id,
-      );
-
-      if (!user) {
-        return res.status(404).json({
-          status: "forbidden",
-          message: "User not found in the organization",
-          status_code: 404,
-        });
-      }
-      res.status(200).json({
-        status: "success",
-        message: "User deleted successfully",
-        status_code: 200,
-      });
-    } catch (error) {
-      res.status(400).json({
-        status: "Bad Request",
-        message: "Failed to remove user from organization",
-        status_code: "400",
-      });
-    }
-  }
-
-  /**
-   * @swagger
-   * /organisations/join:
-   *   post:
-   *     summary: Join an organization
-   *     description: This endpoint allows a user to join an organization using an invite token
-   *     tags: [Organisation]
-   *     operationId: joinOrganization
-   *     security:
-   *       - bearerAuth: []
-   *     requestBody:
-   *       description: Invite token
-   *       required: true
-   *       content:
-   *         application/json:
-   *           schema:
-   *             type: object
-   *             required:
-   *               - inviteToken
-   *             properties:
-   *               inviteToken:
-   *                 type: string
-   *     responses:
-   *       200:
-   *         description: User successfully added to the organization
-   *         content:
-   *           application/json:
-   *             schema:
-   *               type: object
-   *               properties:
-   *                 status:
-   *                   type: string
-   *                   example: success
-   *                 status_code:
-   *                   type: integer
-   *                   example: 200
-   *                 message:
-   *                   type: string
-   *                   example: User successfully added to the organization.
-   *       400:
-   *         description: Bad request
-   *         content:
-   *           application/json:
-   *             schema:
-   *               type: object
-   *               properties:
-   *                 status:
-   *                   type: string
-   *                   example: unsuccessful
-   *                 status_code:
-   *                   type: integer
-   *                   example: 400
-   *                 message:
-   *                   type: string
-   *       422:
-   *         description: Unprocessable Entity
-   *         content:
-   *           application/json:
-   *             schema:
-   *               type: object
-   *               properties:
-   *                 status:
-   *                   type: string
-   *                   example: Unsuccessful
-   *                 status_code:
-   *                   type: integer
-   *                   example: 422
-   *                 message:
-   *                   type: string
-   *                   example: Invite token is required!
-   */
-
-  public async joinOrganization(
-    req: Request,
-    res: Response,
-    next: NextFunction,
-  ) {
-    try {
-      const { inviteToken } = req.body;
-      if (!inviteToken) {
-        res.status(422).json({
-          status: "Unsuccessful",
-          status_code: 422,
-          message: "Invite token is required!",
-        });
-        return;
-      }
-      const userId = req.user.id;
-      await this.orgService.joinOrganizationByInvite(inviteToken, userId);
-
-      res.status(200).json({
-        status: "success",
-        status_code: 200,
-        message: "User successfully added to the organization.",
-      });
-    } catch (error) {
-      res.status(400).json({
-        status: "unsuccessful",
-        status_code: 400,
-        message: error.message,
-      });
-    }
-  }
 }