--- conflicted
+++ resolved
@@ -98,7 +98,6 @@
         status_code: 200,
       });
     } catch (error) {
-<<<<<<< HEAD
       res.status(400).json({
         status: "Bad Request",
         message: "Failed to remove user from organization",
@@ -106,6 +105,8 @@
       });
     }
   }
+  
+  
   /**
    * @swagger
    * /api/org/{org_id}:
@@ -170,11 +171,6 @@
    *                   type: string
    *                   example: Failed to get user organisation. Please try again later.
    */
-=======
-      log.error("Failed to remove user from organization:", error);
-      res.status(400).json({ message: "Failed to remove user from organization" });
-    }
-  }
 
   async getOrganizations(req: Request, res: Response) {
     try {
@@ -215,7 +211,6 @@
   }
 
  
->>>>>>> d7d9c232
   async getSingleOrg(req: Request, res: Response) {
     try {
       const org = await this.orgService.getSingleOrg(req.params.org_id);
