<<<<<<< HEAD

import { Request, Response, NextFunction } from "express";
import { OrgService } from "../services/organisation.service";
=======
import { Request, Response } from "express";
import { OrgService } from "../services/org.services";
import log from "../utils/logger";
>>>>>>> 597c06c1

export class OrgController {
  private orgService: OrgService;
  constructor() {
    this.orgService = new OrgService();
  }

<<<<<<< HEAD
  async createOrganisation(req: Request, res: Response, next: NextFunction) {
    try {
      const payload = req.body;
      const user = req.user;
      const userId = user.id;

      const organisationService = new OrgService();
      const newOrganisation = await organisationService.createOrganisation(
        payload,
        userId
      );

      const respObj = {
        status: "success",
        message: "organisation created successfully",
        data: newOrganisation,
        status_code: 201,
      };

      return res.status(201).json(respObj);
    } catch (error) {
      next(error);
    }
  }

=======
  /**
   * @swagger
   * /api/org/{org_id}/user/{user_id}:
   *   delete:
   *     summary: Remove a user from an organization
   *     description: Delete a user from a specific organization by user ID and organization ID
   *     tags: [Organizations]
   *     parameters:
   *       - in: path
   *         name: org_id
   *         required: true
   *         schema:
   *           type: string
   *         description: The ID of the organization
   *       - in: path
   *         name: user_id
   *         required: true
   *         schema:
   *           type: string
   *         description: The ID of the user
   *     responses:
   *       200:
   *         description: Successful operation
   *         content:
   *           application/json:
   *             schema:
   *               type: object
   *               properties:
   *                 status:
   *                   type: string
   *                   example: success
   *                 status_code:
   *                   type: integer
   *                   example: 200
   *                 message:
   *                   type: string
   *                   example: User deleted successfully
   *       404:
   *         description: User not found in the organization
   *         content:
   *           application/json:
   *             schema:
   *               type: object
   *               properties:
   *                 status:
   *                   type: string
   *                   example: forbidden
   *                 message:
   *                   type: string
   *                   example: User not found in the organization
   *                 status_code:
   *                   type: integer
   *                   example: 404
   *       400:
   *         description: Failed to remove user from organization
   *         content:
   *           application/json:
   *             schema:
   *               type: object
   *               properties:
   *                 status:
   *                   type: string
   *                   example: Bad Request
   *                 message:
   *                   type: string
   *                   example: Failed to remove user from organization
   *                 status_code:
   *                   type: integer
   *                   example: 400
   */
>>>>>>> 597c06c1
  async removeUser(req: Request, res: Response) {
    try {
      const user = await this.orgService.removeUser(
        req.params.org_id,
        req.params.user_id,
      );
      if (!user) {
        return res.status(404).json({
          status: "forbidden",
          message: "User not found in the organization",
          status_code: 404,
        });
      }
      res.status(200).json({
        status: "success",
        message: "User deleted successfully",
        status_code: 200,
      });
    } catch (error) {
      res.status(400).json({
        status: "Bad Request",
        message: "Failed to remove user from organization",
        status_code: "400",
      });
    }
  }

  /**
   * @swagger
   * /api/org/{org_id}:
   *   get:
   *     summary: Get a single organization
   *     description: Retrieve details of a specific organization by its ID
   *     tags: [Organizations]
   *     parameters:
   *       - in: path
   *         name: org_id
   *         required: true
   *         schema:
   *           type: string
   *         description: The ID of the organization
   *     responses:
   *       200:
   *         description: Successful operation
   *         content:
   *           application/json:
   *             schema:
   *               type: object
   *               properties:
   *                 status:
   *                   type: string
   *                   example: success
   *                 status_code:
   *                   type: integer
   *                   example: 200
   *                 data:
   *                   type: object
   *                   description: The organization details
   *       404:
   *         description: Organization not found
   *         content:
   *           application/json:
   *             schema:
   *               type: object
   *               properties:
   *                 status:
   *                   type: string
   *                   example: forbidden
   *                 message:
   *                   type: string
   *                   example: Organization not found
   *                 status_code:
   *                   type: integer
   *                   example: 404
   *       500:
   *         description: Server error
   *         content:
   *           application/json:
   *             schema:
   *               type: object
   *               properties:
   *                 status:
   *                   type: string
   *                   example: unsuccessful
   *                 status_code:
   *                   type: integer
   *                   example: 500
   *                 message:
   *                   type: string
   *                   example: Failed to get user organisation. Please try again later.
   */

  async getOrganizations(req: Request, res: Response) {
    try {
      const userId = req.params.id;
      log.info("req.user:", req.user);
      if (!req.user || req.user.id !== userId) {
        return res.status(400).json({
          status: "unsuccessful",
          status_code: 400,
          message: "Invalid user ID or authentication mismatch.",
        });
      }
      const organizations =
        await this.orgService.getOrganizationsByUserId(userId);

      if (organizations.length === 0) {
        return res.status(200).json({
          status: "success",
          status_code: 200,
          message: "No organizations found for this user.",
          data: [],
        });
      }

      res.status(200).json({
        status: "success",
        status_code: 200,
        message: "Organizations retrieved successfully.",
        data: organizations,
      });
    } catch (error) {
      log.error("Failed to retrieve organizations:", error);
      res.status(500).json({
        status: "unsuccessful",
        status_code: 500,
        message: "Failed to retrieve organizations. Please try again later.",
      });
    }
  }

  async getSingleOrg(req: Request, res: Response) {
    try {
      const org = await this.orgService.getSingleOrg(req.params.org_id);
      if (!org) {
        return res.status(404).json({
          status: "forbidden",
          message: "Organization not found",
          status_code: 404,
        });
      }
      res.status(200).json({
        status: "success",
        status_code: 200,
        data: {
          org_id: org.id,
          name: org.name,
          description: org.description,
        },
      });
    } catch (error) {
      res.status(500).json({
        status: "unsuccessful",
        status_code: 500,
        message: "Failed to get user organisation. Please try again later.",
      });
    }
  }
}<|MERGE_RESOLUTION|>--- conflicted
+++ resolved
@@ -1,12 +1,6 @@
-<<<<<<< HEAD
-
 import { Request, Response, NextFunction } from "express";
-import { OrgService } from "../services/organisation.service";
-=======
-import { Request, Response } from "express";
 import { OrgService } from "../services/org.services";
 import log from "../utils/logger";
->>>>>>> 597c06c1
 
 export class OrgController {
   private orgService: OrgService;
@@ -14,7 +8,6 @@
     this.orgService = new OrgService();
   }
 
-<<<<<<< HEAD
   async createOrganisation(req: Request, res: Response, next: NextFunction) {
     try {
       const payload = req.body;
@@ -24,7 +17,7 @@
       const organisationService = new OrgService();
       const newOrganisation = await organisationService.createOrganisation(
         payload,
-        userId
+        userId,
       );
 
       const respObj = {
@@ -40,7 +33,6 @@
     }
   }
 
-=======
   /**
    * @swagger
    * /api/org/{org_id}/user/{user_id}:
@@ -111,7 +103,6 @@
    *                   type: integer
    *                   example: 400
    */
->>>>>>> 597c06c1
   async removeUser(req: Request, res: Response) {
     try {
       const user = await this.orgService.removeUser(
