// silence is golden
export * from "./AuthController";
export * from "./UserController";
<<<<<<< HEAD
export * from "./NotificationController"
export * from "./BlogController"
=======
export * from "./HelpController";
export * from "./NotificationController";
>>>>>>> 588e4fe9
<|MERGE_RESOLUTION|>--- conflicted
+++ resolved
@@ -1,10 +1,6 @@
 // silence is golden
 export * from "./AuthController";
 export * from "./UserController";
-<<<<<<< HEAD
-export * from "./NotificationController"
 export * from "./BlogController"
-=======
 export * from "./HelpController";
-export * from "./NotificationController";
->>>>>>> 588e4fe9
+export * from "./NotificationController";