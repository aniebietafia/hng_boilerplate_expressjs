// silence is golden
export * from "./AuthController";
export * from "./UserController";
<<<<<<< HEAD
export * from "./HelpController";
=======
export * from "./NotificationController"
>>>>>>> 199db357
<|MERGE_RESOLUTION|>--- conflicted
+++ resolved
@@ -1,8 +1,5 @@
 // silence is golden
 export * from "./AuthController";
 export * from "./UserController";
-<<<<<<< HEAD
 export * from "./HelpController";
-=======
-export * from "./NotificationController"
->>>>>>> 199db357
+export * from "./NotificationController";