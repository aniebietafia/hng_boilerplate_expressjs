export * from "./authcontroller";
export * from "./admincontroller";
<<<<<<< HEAD
export * from "./usercontroller";
=======
export * from "./SqueezeController";
export * from "./UserController";
>>>>>>> 8e0fe252
<|MERGE_RESOLUTION|>--- conflicted
+++ resolved
@@ -1,8 +1,4 @@
 export * from "./authcontroller";
 export * from "./admincontroller";
-<<<<<<< HEAD
-export * from "./usercontroller";
-=======
 export * from "./SqueezeController";
-export * from "./UserController";
->>>>>>> 8e0fe252
+export * from "./UserController";