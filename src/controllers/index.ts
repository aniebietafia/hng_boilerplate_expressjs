--- conflicted
+++ resolved
@@ -1,8 +1,5 @@
 // silence is golden
 export * from "./AuthController";
 export * from "./UserController";
-<<<<<<< HEAD
-export * from "./InvitationController";
-=======
-export * from "./NotificationController"
->>>>>>> ba6d3e2e
+export * from "./NotificationController";
+export * from "./InvitationController";