// silence is golden
export * from "./AuthController";
export * from "./UserController";
export * from "./ProductController";
export * from "./NotificationController";
export * from "./HelpController";
export * from "./NotificationController";
<<<<<<< HEAD
export * from "./roleController";
export * from "./NotificationController";
export * from "./InvitationController";
=======
export * from "./roleController"
export * from "./AdminController"
>>>>>>> bd6f9a0e
<|MERGE_RESOLUTION|>--- conflicted
+++ resolved
@@ -2,14 +2,6 @@
 export * from "./AuthController";
 export * from "./UserController";
 export * from "./ProductController";
-export * from "./NotificationController";
 export * from "./HelpController";
-export * from "./NotificationController";
-<<<<<<< HEAD
 export * from "./roleController";
-export * from "./NotificationController";
-export * from "./InvitationController";
-=======
-export * from "./roleController"
-export * from "./AdminController"
->>>>>>> bd6f9a0e
+export * from "./AdminController";