--- conflicted
+++ resolved
@@ -23,7 +23,6 @@
     }
   }
 
-<<<<<<< HEAD
   /**
    * @swagger
    * /api/v1/jobs/{jobId}:
@@ -31,49 +30,21 @@
    *     summary: Get job details by ID
    *     description: Retrieve the details of a job by its unique identifier.
    *     tags: [Jobs]
-=======
-  async getAllJobs(req: Request, res: Response) {
-    try {
-      const billing = await this.jobService.getAllJobs(req);
-      res.status(200).json({ message: "Jobs retrieved successfully", billing });
-    } catch (error) {
-      res.status(500).json({ message: error.message });
-    }
-  }
-  /**
-   * @swagger
-   * /jobs/{jobId}:
-   *   delete:
-   *     summary: Delete a job by its ID
-   *     description: Deletes a specific job listing by its unique ID.
-   *     tags:
-   *       - Jobs
->>>>>>> e8bec72c
    *     parameters:
    *       - in: path
    *         name: jobId
    *         required: true
-<<<<<<< HEAD
    *         schema:
    *           type: string
    *         description: The unique identifier of the job.
    *     responses:
    *       200:
    *         description: Successfully retrieved job details.
-=======
-   *         description: The ID of the job to delete.
-   *         schema:
-   *           type: string
-   *     responses:
-   *       200:
-   *         description: Job listing deleted successfully
->>>>>>> e8bec72c
-   *         content:
-   *           application/json:
-   *             schema:
-   *               type: object
-   *               properties:
-<<<<<<< HEAD
+   *         content:
+   *           application/json:
+   *             schema:
+   *               type: object
+   *               properties:
    *                 id:
    *                   type: string
    *                   example: "1"
@@ -123,7 +94,40 @@
       });
     } catch (error) {
       next(error);
-=======
+    }
+  }
+
+  async getAllJobs(req: Request, res: Response) {
+    try {
+      const billing = await this.jobService.getAllJobs(req);
+      res.status(200).json({ message: "Jobs retrieved successfully", billing });
+    } catch (error) {
+      res.status(500).json({ message: error.message });
+    }
+  }
+  /**
+   * @swagger
+   * /jobs/{jobId}:
+   *   delete:
+   *     summary: Delete a job by its ID
+   *     description: Deletes a specific job listing by its unique ID.
+   *     tags:
+   *       - Jobs
+   *     parameters:
+   *       - in: path
+   *         name: jobId
+   *         required: true
+   *         description: The ID of the job to delete.
+   *         schema:
+   *           type: string
+   *     responses:
+   *       200:
+   *         description: Job listing deleted successfully
+   *         content:
+   *           application/json:
+   *             schema:
+   *               type: object
+   *               properties:
    *                 message:
    *                   type: string
    *                   example: "Job listing deleted successfully"
@@ -205,7 +209,6 @@
           .status(500)
           .json({ message: "Internal server error", status_code: 500 });
       }
->>>>>>> e8bec72c
     }
   }
 }