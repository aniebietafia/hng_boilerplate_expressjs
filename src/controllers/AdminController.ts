--- conflicted
+++ resolved
@@ -176,8 +176,6 @@
     this.adminUserService = new AdminUserService();
   }
 
-<<<<<<< HEAD
-=======
   /**
    * @swagger
    * /api/v1/admin/users/:id:
@@ -247,7 +245,6 @@
    *         description: Internal Server Error
    */
 
->>>>>>> 242eed47
   //Update Single User
   async updateUser(req: Request, res: Response): Promise<void> {
     try {
@@ -392,8 +389,6 @@
         res
           .status(500)
           .json({ message: error.message || "Internal Server Error" });
-<<<<<<< HEAD
-=======
       }
     }
   }
@@ -453,7 +448,6 @@
         res
           .status(500)
           .json({ message: error.message || "Internal Server Error" });
->>>>>>> 242eed47
       }
     }
   }
