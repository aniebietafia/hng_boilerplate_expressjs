import { Request, Response } from "express";
import { AdminOrganisationService, AdminUserService } from "../services";
import { HttpError } from "../middleware";

class AdminOrganisationController {
  private adminService: AdminOrganisationService;

  constructor() {
    this.adminService = new AdminOrganisationService();
  }

  async updateOrg(req: Request, res: Response): Promise<void> {
    try {
      const org = await this.adminService.update(req);
      res.status(200).json({
        success: true,
        message: "Organisation Updated Successfully",
        data: {
          id: org.id,
          name: org.name,
          email: org.email,
          slug: org.slug,
          type: org.type,
          industry: org.industry,
          state: org.state,
          country: org.country,
          address: org.address,
          created_at: org.created_at,
          updated_at: org.updated_at,
        },
        status_code: 200,
      });
    } catch (error) {
      if (error instanceof HttpError) {
        res.status(error.status_code).json({ message: error.message });
      } else {
        res
          .status(500)
          .json({ message: error.message || "Internal Server Error" });
      }
    }
  }
}

class AdminUserController {
  private adminUserService: AdminUserService;

  constructor() {
    this.adminUserService = new AdminUserService();
  }
<<<<<<< HEAD
=======
  
//Update Single User
  async updateUser(req: Request, res: Response): Promise<void> {
    try {
      const user = await this.adminUserService.updateUser(req);
      res.status(200).json({
        success: true,
        message: "User Updated Successfully",
        data: {
          id: user.id,
          name: user.name,
          email: user.email,
          role: user.role,
          isverified: user.isverified,
          createdAt: user.createdAt,
          updatedAt: user.updatedAt,
        },
        status_code: 200,
      });
    } catch (error) {
      if (error instanceof HttpError) {
        res.status(error.status_code).json({ message: error.message });
      } else {
        res.status(500).json({ message: error.message || "Internal Server Error" });
      }
    }
  }
>>>>>>> 99483c81

  async listUsers(req: Request, res: Response): Promise<void> {
    try {
      const page = parseInt(req.query.page as string) || 1;
      const limit = parseInt(req.query.limit as string) || 5;

      if (page <= 0 || limit <= 0) {
        res.status(400).json({
          status: "bad request",
          message: "Invalid query params passed",
          status_code: 400,
        });
        return;
      }
<<<<<<< HEAD

      const { users, totalUsers } = await this.adminService.getPaginatedUsers(
        page,
        limit,
      );
=======
     
      const { users, totalUsers } = await this.adminUserService.getPaginatedUsers(page, limit);
>>>>>>> 99483c81
      const pages = Math.ceil(totalUsers / limit);

      if (page > pages) {
        res.status(400).json({
          status: "bad request",
          message: `last page reached page: ${pages}`,
          status_code: 400,
        });
        return;
      }

      res.json({
        success: true,
        message: "Users retrieved successfully",
        users: users.map((user) => ({
          name: user.name,
          email: user.email,
          createdAt: user.createdAt,
          updatedAt: user.updatedAt,
        })),
        pagination: {
          totalUsers,
          totalPages: pages,
          currentPage: page,
        },
        status_code: 200,
      });
    } catch (error) {
      if (error instanceof HttpError) {
        res.status(error.status_code).json({ message: error.message });
      } else {
        res.status(500).json({ message: error.message || "Internal Server Error" });
      }
    }
  }
}

export default { AdminOrganisationController, AdminUserController };<|MERGE_RESOLUTION|>--- conflicted
+++ resolved
@@ -48,10 +48,8 @@
   constructor() {
     this.adminUserService = new AdminUserService();
   }
-<<<<<<< HEAD
-=======
-  
-//Update Single User
+
+  //Update Single User
   async updateUser(req: Request, res: Response): Promise<void> {
     try {
       const user = await this.adminUserService.updateUser(req);
@@ -73,11 +71,12 @@
       if (error instanceof HttpError) {
         res.status(error.status_code).json({ message: error.message });
       } else {
-        res.status(500).json({ message: error.message || "Internal Server Error" });
+        res
+          .status(500)
+          .json({ message: error.message || "Internal Server Error" });
       }
     }
   }
->>>>>>> 99483c81
 
   async listUsers(req: Request, res: Response): Promise<void> {
     try {
@@ -92,16 +91,9 @@
         });
         return;
       }
-<<<<<<< HEAD
 
-      const { users, totalUsers } = await this.adminService.getPaginatedUsers(
-        page,
-        limit,
-      );
-=======
-     
-      const { users, totalUsers } = await this.adminUserService.getPaginatedUsers(page, limit);
->>>>>>> 99483c81
+      const { users, totalUsers } =
+        await this.adminUserService.getPaginatedUsers(page, limit);
       const pages = Math.ceil(totalUsers / limit);
 
       if (page > pages) {
@@ -133,7 +125,9 @@
       if (error instanceof HttpError) {
         res.status(error.status_code).json({ message: error.message });
       } else {
-        res.status(500).json({ message: error.message || "Internal Server Error" });
+        res
+          .status(500)
+          .json({ message: error.message || "Internal Server Error" });
       }
     }
   }
