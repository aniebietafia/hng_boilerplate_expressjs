<<<<<<< HEAD
import { Request, Response } from "express";
import { BlogService } from "../services";
=======
import { Request, Response } from 'express';
import { BlogService } from '../services'; 
>>>>>>> 242eed47

export class BlogController {
  private blogService = new BlogService();

  /**
   * @swagger
   * /api/v1/blogs:
   *   get:
   *     summary: Get a paginated list of blogs by user
   *     description: Retrieve a paginated list of blog posts created by the authenticated user
   *     tags: [Blog]
   *     parameters:
   *       - in: query
   *         name: page
   *         schema:
   *           type: integer
   *           default: 1
   *         description: Page number for pagination
   *       - in: query
   *         name: limit
   *         schema:
   *           type: integer
   *           default: 10
   *         description: Number of blog posts per page
   *     responses:
   *       200:
   *         description: A paginated list of blog posts
   *         content:
   *           application/json:
   *             schema:
   *               type: object
   *               properties:
   *                 status:
   *                   type: string
   *                   example: success
   *                 status_code:
   *                   type: integer
   *                   example: 200
   *                 data:
   *                   type: array
   *                   items:
   *                     type: object
   *                     properties:
   *                       title:
   *                         type: string
   *                         example: My First Blog
   *                       content:
   *                         type: string
   *                         example: This is the content of my first blog post.
   *                       author:
   *                         type: string
   *                         example: John Doe
   *                       published_date:
   *                         type: string
   *                         format: date-time
   *                         example: 2023-07-21T19:58:00.000Z
   *                 pagination:
   *                   type: object
   *                   properties:
   *                     current_page:
   *                       type: integer
   *                       example: 1
   *                     per_page:
   *                       type: integer
   *                       example: 10
   *                     total_pages:
   *                       type: integer
   *                       example: 2
   *                     total_items:
   *                       type: integer
   *                       example: 15
   *       400:
   *         description: Invalid query parameters
   *         content:
   *           application/json:
   *             schema:
   *               type: object
   *               properties:
   *                 status:
   *                   type: string
   *                   example: bad request
   *                 message:
   *                   type: string
   *                   example: Invalid query params passed
   *                 status_code:
   *                   type: integer
   *                   example: 400
   *       500:
   *         description: Internal server error
   *         content:
   *           application/json:
   *             schema:
   *               type: object
   *               properties:
   *                 status:
   *                   type: string
   *                   example: error
   *                 message:
   *                   type: string
   *                   example: Internal server error
   *                 status_code:
   *                   type: integer
   *                   example: 500
   */
  async listBlogs(req: Request, res: Response): Promise<void> {
    try {
      const user = req.user;
      const page = parseInt(req.query.page as string) || 1;
      const limit = parseInt(req.query.limit as string) || 10;

      if (!user || page <= 0 || limit <= 0) {
        res.status(400).json({
          status: "bad request",
          message: "Invalid query params passed",
          status_code: 400,
        });
        return;
      }

<<<<<<< HEAD
      const { blogs, totalItems } = await this.blogService.getPaginatedblogs(
        page,
        limit,
      );
=======
      const { blogs, totalItems } =
        await this.blogService.getPaginatedblogs(user.id, page, limit);
>>>>>>> 242eed47

      res.json({
        status: "success",
        status_code: 200,
        data: blogs.map((blog) => ({
          title: blog.title,
          content: blog.content,
          author: blog.author.name,
          published_date: blog.published_at,
        })),
        pagination: {
          current_page: page,
          per_page: limit,
          total_pages: Math.ceil(totalItems / limit),
          total_items: totalItems,
        },
      });
    } catch (error) {
      res.status(500).json({
        status: "error",
        message: "Internal server error",
        status_code: 500,
      });
    }
  }

<<<<<<< HEAD
  async deleteBlogPost(req: Request, res: Response): Promise<void> {
    try {
      const { id } = req.params;
      if (!id) {
        res.status(401).json({
          status_code: 401,
          error: "Unauthorized",
        });
      }

      const deletedPost = await this.blogService.deleteBlogPost(id);
      if (!deletedPost) {
        res.status(404).json({
          status_code: 404,
          error: "Blog post not found",
        });
      }

      res.status(200).json({
        status_code: 200,
        message: "Blog post deleted successfully",
      });
    } catch (error) {
      res.status(500).json({
        status_code: 500,
        error: "Internal server error",
        details: error.message,
      });
    }
  }

=======
>>>>>>> 242eed47
  /**
   * @swagger
   * /api/v1/blog/{id}:
   *   delete:
   *     summary: Delete a blog post
   *     description: Delete a specific blog post by its ID
   *     tags: [Blog]
   *     parameters:
   *       - in: path
   *         name: id
   *         required: true
   *         schema:
   *           type: string
   *         description: The ID of the blog post
   *     responses:
   *       200:
   *         description: Blog post deleted successfully
   *         content:
   *           application/json:
   *             schema:
   *               type: object
   *               properties:
   *                 status_code:
   *                   type: integer
   *                   example: 200
   *                 message:
   *                   type: string
   *                   example: Blog post deleted successfully
   *       404:
   *         description: Blog post not found
   *         content:
   *           application/json:
   *             schema:
   *               type: object
   *               properties:
   *                 status_code:
   *                   type: integer
   *                   example: 404
   *                 error:
   *                   type: string
   *                   example: Blog post not found
   *       500:
   *         description: Internal server error
   *         content:
   *           application/json:
   *             schema:
   *               type: object
   *               properties:
   *                 status_code:
   *                   type: integer
   *                   example: 500
   *                 error:
   *                   type: string
   *                   example: Internal server error
   *                 details:
   *                   type: string
   *                   example: Error message
   */
<<<<<<< HEAD
=======
  async deleteBlogPost(req: Request, res: Response): Promise<void> {
    try {
      const { id } = req.params;
      if (!id) {
        res.status(401).json({
          status_code: 401,
          error: "Unauthorized",
        });
      }

      const deletedPost = await this.blogService.deleteBlogPost(id);
      if (!deletedPost) {
        res.status(404).json({
          status_code: 404,
          error: "Blog post not found",
        });
      }

      res.status(200).json({
        status_code: 200,
        message: "Blog post deleted successfully",
      });
    } catch (error) {
      res.status(500).json({
        status_code: 500,
        error: "Internal server error",
        details: error.message,
      });
    }
  }
>>>>>>> 242eed47
}<|MERGE_RESOLUTION|>--- conflicted
+++ resolved
@@ -1,10 +1,7 @@
-<<<<<<< HEAD
 import { Request, Response } from "express";
 import { BlogService } from "../services";
-=======
 import { Request, Response } from 'express';
 import { BlogService } from '../services'; 
->>>>>>> 242eed47
 
 export class BlogController {
   private blogService = new BlogService();
@@ -124,15 +121,12 @@
         return;
       }
 
-<<<<<<< HEAD
       const { blogs, totalItems } = await this.blogService.getPaginatedblogs(
         page,
         limit,
       );
-=======
       const { blogs, totalItems } =
         await this.blogService.getPaginatedblogs(user.id, page, limit);
->>>>>>> 242eed47
 
       res.json({
         status: "success",
@@ -159,7 +153,6 @@
     }
   }
 
-<<<<<<< HEAD
   async deleteBlogPost(req: Request, res: Response): Promise<void> {
     try {
       const { id } = req.params;
@@ -191,8 +184,6 @@
     }
   }
 
-=======
->>>>>>> 242eed47
   /**
    * @swagger
    * /api/v1/blog/{id}:
@@ -251,8 +242,7 @@
    *                   type: string
    *                   example: Error message
    */
-<<<<<<< HEAD
-=======
+  
   async deleteBlogPost(req: Request, res: Response): Promise<void> {
     try {
       const { id } = req.params;
@@ -283,5 +273,4 @@
       });
     }
   }
->>>>>>> 242eed47
 }