--- conflicted
+++ resolved
@@ -47,42 +47,39 @@
       });
     }
   }
-<<<<<<< HEAD
-=======
 
   async deleteBlogPost(req: Request, res: Response): Promise<void> {
     try {
-        const { id } = req.params;
-        if (!id) {
-            res.status(401).json({
-            status_code: 401,
-            error: "Unauthorized",
-          });
-        }
-  
-        const deletedPost = await this.blogService.deleteBlogPost(id);
-        if (!deletedPost) {
-            res.status(404).json({
-            status_code: 404,
-            error: "Blog post not found",
-          });
-        }
-  
-          res.status(200).json({
-          status_code: 200,
-          message: "Blog post deleted successfully",
-        });
-      } catch (error) {
-          res.status(500).json({
-          status_code: 500,
-          error: "Internal server error",
-          details: error.message,
+      const { id } = req.params;
+      if (!id) {
+        res.status(401).json({
+          status_code: 401,
+          error: "Unauthorized",
         });
       }
+
+      const deletedPost = await this.blogService.deleteBlogPost(id);
+      if (!deletedPost) {
+        res.status(404).json({
+          status_code: 404,
+          error: "Blog post not found",
+        });
+      }
+
+      res.status(200).json({
+        status_code: 200,
+        message: "Blog post deleted successfully",
+      });
+    } catch (error) {
+      res.status(500).json({
+        status_code: 500,
+        error: "Internal server error",
+        details: error.message,
+      });
     }
+  }
 
-
-/**
+  /**
    * @swagger
    * /api/v1/blog/{id}:
    *   delete:
@@ -140,7 +137,4 @@
    *                   type: string
    *                   example: Error message
    */
-
-
->>>>>>> 83c22fd1
 }