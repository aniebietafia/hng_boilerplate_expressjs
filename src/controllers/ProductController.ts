import { NextFunction, Request, Response } from "express";
import { ProductService } from "../services/product.services";
import { BadRequest } from "../middleware";

class ProductController {
  private productService: ProductService;

  constructor() {
    this.productService = new ProductService();
  }

  /**
   * @openapi
   * tags:
   *   - name: Product API
   *     description: Product API related routes
   */

  /**
   * @openapi
   * /api/v1/organizations/{org_id}/product:
   *   post:
   *     summary: Create a product
   *     tags: [Product]
   *     parameters:
   *       - name: org_id
   *         in: path
   *         required: true
   *         description: ID of the organisation
   *         schema:
   *           type: string
   *     requestBody:
   *       required: true
   *       content:
   *         application/json:
   *           schema:
   *             type: object
   *             properties:
   *               name:
   *                 type: string
   *               description:
   *                 type: string
   *               category:
   *                 type: string
   *               price:
   *                 type: number
   *               quantity:
   *                 type: number
   *               image:
   *                 type: string
   *               is_deleted:
   *                 type: boolean
   *             required:
   *               - name
   *               - price
   *               - quantity
   *     responses:
   *       201:
   *         description: Product created successfully
   *         content:
   *           application/json:
   *             schema:
   *               type: object
   *               properties:
   *                 status:
   *                   type: string
   *                   example: "success"
   *                 message:
   *                   type: string
   *                   example: "Product created successfully"
   *                 data:
   *                   type: object
   *                   properties:
   *                     id:
   *                       type: string
   *                     name:
   *                       type: string
   *                     description:
   *                       type: string
   *                     price:
   *                       type: number
   *                     status:
   *                       type: string
   *                     is_deleted:
   *                       type: boolean
   *                     quantity:
   *                       type: number
   *                     created_at:
   *                       type: string
   *                       format: date-time
   *                     updated_at:
   *                       type: string
   *                       format: date-time
   *       400:
   *         description: Invalid input or missing organisation ID
   *       409:
   *         description: Server error
   */
  public createProduct = async (req: Request, res: Response) => {
    const id = req.params.org_id;
    const product = req.body;
    const newProduct = await this.productService.createProduct(id, product);
    res
      .status(201)
      .json({ message: "Product created successfully", data: newProduct });
  };

  /**
   * @openapi
<<<<<<< HEAD
   * /api/v1/organizations/{org_id}/products/{product_id}:
=======
   * /api/v1/organisation/{:id}/product/search:
   *   get:
   *     tags:
   *       - Product API
   *     summary: Get All products.
   *     description: Get All products within an organisation.
   *     parameters:
   *       - name: org_id
   *         in: path
   *         required: true
   *         description: ID of the organisation
   *         schema:
   *           type: string
   *       - name: name
   *         in: query
   *         required: false
   *         description: Name of the product
   *         schema:
   *           type: string
   *       - name: category
   *         in: query
   *         required: false
   *         description: Category of the product
   *         schema:
   *           type: string
   *       - name: minPrice
   *         in: query
   *         required: false
   *         description: Minimum price of the product
   *         schema:
   *           type: number
   *       - name: maxPrice
   *         in: query
   *         required: false
   *         description: Maximum price of the product
   *         schema:
   *           type: number
   *       - name: page
   *         in: query
   *         required: false
   *         description: Page number for pagination
   *         schema:
   *           type: number
   *           default: 1
   *       - name: limit
   *         in: query
   *         required: false
   *         description: Number of results per page
   *         schema:
   *           type: number
   *           default: 10
   *     responses:
   *       200:
   *         description: Product search successful
   *         content:
   *           application/json:
   *             schema:
   *               type: object
   *               properties:
   *                 message:
   *                   type: string
   *                   example: "Product search successful"
   *                 data:
   *                   type: object
   *                   properties:
   *                     pagination:
   *                       type: object
   *                       properties:
   *                         total:
   *                           type: number
   *                         page:
   *                           type: number
   *                         limit:
   *                           type: number
   *                         totalPages:
   *                           type: number
   *                     products:
   *                       type: array
   *                       items:
   *                         type: object
   *                         properties:
   *                           id:
   *                             type: string
   *                           name:
   *                             type: string
   *                           description:
   *                             type: string
   *                           price:
   *                             type: number
   *                           category:
   *                             type: string
   *                           status:
   *                             type: string
   *                           quantity:
   *                             type: number
   *                           created_at:
   *                             type: string
   *                             format: date-time
   *                           updated_at:
   *                             type: string
   *                             format: date-time
   *       400:
   *         description: Invalid input or missing organisation ID
   *       404:
   *         description: No products found
   */

  public getProduct = async (
    req: Request,
    res: Response,
    next: NextFunction,
  ) => {
    try {
      const orgId = req.params.org_id;
      const {
        name,
        category,
        minPrice,
        maxPrice,
        page = 1,
        limit = 10,
      } = req.query as any;
      const searchCriteria = {
        name,
        category,
        minPrice: Number(minPrice),
        maxPrice: Number(maxPrice),
      };

      const products = await this.productService.getProducts(
        orgId,
        searchCriteria,
        Number(page),
        Number(limit),
      );
      return res
        .status(200)
        .json({ message: "Product search successful", data: products });
    } catch (error) {
      next(error);
    }
  };

  /**
   * @openapi
   * /api/v1/products/{product_id}:
>>>>>>> 34ebf43d
   *   delete:
   *     summary: Delete a product by its ID
   *     tags: [Product]
   *     parameters:
   *       - in: path
   *         name: product_id
   *         required: true
   *         schema:
   *           type: string
   *         description: The ID of the product to delete
   *     responses:
   *       200:
   *         description: Product deleted successfully
   *         content:
   *           application/json:
   *             schema:
   *               type: object
   *               properties:
   *                 message:
   *                   type: string
   *                   example: Product deleted successfully
   *                 status_code:
   *                   type: integer
   *                   example: 200
   *       400:
   *         description: Bad request due to invalid product ID
   *         content:
   *           application/json:
   *             schema:
   *               type: object
   *               properties:
   *                 status:
   *                   type: string
   *                   example: Bad Request
   *                 message:
   *                   type: string
   *                   example: Invalid Product Id
   *                 status_code:
   *                   type: integer
   *                   example: 400
   *       404:
   *         description: Product not found
   *         content:
   *           application/json:
   *             schema:
   *               type: object
   *               properties:
   *                 status:
   *                   type: string
   *                   example: Not Found
   *                 message:
   *                   type: string
   *                   example: Product not found
   *                 status_code:
   *                   type: integer
   *                   example: 404
   *       500:
   *         description: Internal server error
   *         content:
   *           application/json:
   *             schema:
   *               type: object
   *               properties:
   *                 status:
   *                   type: string
   *                   example: An unexpected error occurred
   *                 message:
   *                   type: string
   *                   example: Internal server error
   *                 status_code:
   *                   type: integer
   *                   example: 500
   */

  public deleteProduct = async (req: Request, res: Response) => {
    const { org_id, product_id } = req.params;
    await this.productService.deleteProduct(org_id, product_id);
    res.status(200).json({ message: "Product deleted successfully" });
  };

  /**
   * @openapi
   * /api/v1/organizations/{org_id}/products/{product_id}:
   *   get:
   *     summary: get a product by its ID
   *     tags: [Product]
   *     parameters:
   *       - in: path
   *         name: product_id
   *         required: true
   *         schema:
   *           type: string
   *         description: The ID of the product to get
   *     responses:
   *       200:
   *         description: Product retrieved successfully
   *         content:
   *           application/json:
   *             schema:
   *               type: object
   *               properties:
   *                 message:
   *                   type: string
   *                   example: Product retrieved successfully
   *                 data:
   *                   type: object
   *                   properties:
   *                     id:
   *                       type: string
   *                     name:
   *                       type: string
   *                     description:
   *                       type: string
   *                     price:
   *                       type: number
   *                     quantity:
   *                       type: number
   *                     category:
   *                       type: string
   *                     image:
   *                       type: string
   *                     updated_at:
   *                       type: string
   *                       format: date-time
   *                     created_at:
   *                       type: string
   *                       format: date-time
   *                     size:
   *                       type: string
   *                     stock_status:
   *                       type: string
   *                 status_code:
   *                   type: integer
   *                   example: 200
   *       400:
   *         description: Bad request due to invalid product ID
   *         content:
   *           application/json:
   *             schema:
   *               type: object
   *               properties:
   *                 status:
   *                   type: string
   *                   example: Bad Request
   *                 message:
   *                   type: string
   *                   example: Invalid Product Id
   *                 status_code:
   *                   type: integer
   *                   example: 400
   *       404:
   *         description: Product not found
   *         content:
   *           application/json:
   *             schema:
   *               type: object
   *               properties:
   *                 status:
   *                   type: string
   *                   example: Not Found
   *                 message:
   *                   type: string
   *                   example: Product not found
   *                 status_code:
   *                   type: integer
   *                   example: 404
   *       500:
   *         description: Internal server error
   *         content:
   *           application/json:
   *             schema:
   *               type: object
   *               properties:
   *                 status:
   *                   type: string
   *                   example: An unexpected error occurred
   *                 message:
   *                   type: string
   *                   example: Internal server error
   *                 status_code:
   *                   type: integer
   *                   example: 500
   */

  public getProduct = async (req: Request, res: Response) => {
    const { org_id, product_id } = req.params;
    if (product_id && org_id) {
      const product = await this.productService.getProduct(org_id, product_id);
      if (product) {
        res.status(200).json({
          status_code: 200,
          message: "Product retrieved successfully",
          data: product,
        });
      }
    } else {
      return new BadRequest("Invalid Product ID");
    }
  };
}

export { ProductController };<|MERGE_RESOLUTION|>--- conflicted
+++ resolved
@@ -107,9 +107,6 @@
 
   /**
    * @openapi
-<<<<<<< HEAD
-   * /api/v1/organizations/{org_id}/products/{product_id}:
-=======
    * /api/v1/organisation/{:id}/product/search:
    *   get:
    *     tags:
@@ -255,8 +252,7 @@
 
   /**
    * @openapi
-   * /api/v1/products/{product_id}:
->>>>>>> 34ebf43d
+   * /api/v1/organizations/{org_id}/products/{product_id}:
    *   delete:
    *     summary: Delete a product by its ID
    *     tags: [Product]
@@ -441,7 +437,7 @@
    *                   example: 500
    */
 
-  public getProduct = async (req: Request, res: Response) => {
+  public getSingleProduct = async (req: Request, res: Response) => {
     const { org_id, product_id } = req.params;
     if (product_id && org_id) {
       const product = await this.productService.getProduct(org_id, product_id);
