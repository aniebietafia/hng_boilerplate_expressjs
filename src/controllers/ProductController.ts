import { Request, Response } from "express";
import { ProductService } from "../services/product.services"; // Adjust the import path as necessary

export class ProductController {
  private productService: ProductService;

  constructor() {
    this.productService = new ProductService();
  }
  /**
   * @swagger
   * tags:
   *  name: Product
   *  description: Product related routes
   */

  /**
   * @swagger
   * /api/v1/products:
   *   get:
   *     tags:
   *       - Product
   *     summary: Fetch all products
   *     description: API endpoint that retrieves all user list of products with pagination support.
   *     parameters:
   *       - in: query
   *         name: page
   *         schema:
   *           type: integer
   *           minimum: 1
   *         description: The page number for pagination
   *       - in: query
   *         name: limit
   *         schema:
   *           type: integer
   *           minimum: 1
   *         description: The number of items per page
   *     responses:
   *       200:
   *         description: Successfully retrieved list of products
   *         content:
   *           application/json:
   *             schema:
   *               type: object
   *               properties:
   *                 status:
   *                   type: string
   *                   example: success
   *                 status_code:
   *                   type: integer
   *                   example: 200
   *                 message:
   *                   type: string
   *                   example: Products retrieved successfully
   *                 pagination:
   *                   type: object
   *                   properties:
   *                     totalItems:
   *                       type: integer
   *                       example: 100
   *                     totalPages:
   *                       type: integer
   *                       example: 10
   *                     currentPage:
   *                       type: integer
   *                       example: 1
   *                 data:
   *                   type: array
   *                   items:
   *                     type: object
   *                     properties:
   *                       name:
   *                         type: string
   *                         example: Product 1
   *                       description:
   *                         type: string
   *                         example: Product is very robust
   *                       price:
   *                         type: number
   *                         example: 19
   *                       category:
   *                         type: string
   *                         example: Gadgets
   *       400:
   *         description: Bad request
   *         content:
   *           application/json:
   *             schema:
   *               type: object
   *               properties:
   *                 status:
   *                   type: string
   *                   example: error
   *                 status_code:
   *                   type: integer
   *                   example: 400
   *                 message:
   *                   type: string
   *                   example: The query parameters must be positive integers
   *       404:
   *         description: Not found
   *         content:
   *           application/json:
   *             schema:
   *               type: object
   *               properties:
   *                 status:
   *                   type: string
   *                   example: error
   *                 status_code:
   *                   type: integer
   *                   example: 404
   *                 message:
   *                   type: string
   *                   example: The requested page is out of range.
   *       500:
   *         description: Server error
   *         content:
   *           application/json:
   *             schema:
   *               type: object
   *               properties:
   *                 status:
   *                   type: string
   *                   example: error
   *                 status_code:
   *                   type: integer
   *                   example: 500
   *                 message:
   *                   type: string
   *                   example: An unexpected error occurred while processing your request. Please try again later
   */
  async getProductPagination(req: Request, res: Response) {
    try {
      const paginationData = await this.productService.getProductPagination(
        req.query,
      );
      res.status(200).json({
        status: "success",
        status_code: 200,
        data: paginationData,
      });
    } catch (err) {
      if (err.message.includes("out of range")) {
        res.status(400).json({
          error: "Page out of range",
          message: err.message,
          status_code: 400,
        });
      } else if (err.message.includes("positive integers")) {
        res.status(400).json({
          error: "Invalid query parameters",
          message: err.message,
          status_code: 400,
        });
      } else {
        res.status(500).json({
          error: "Internal server error",
          message: err.message,
          status_code: 500,
        });
        console.error(err);
      }
    }
  }

  /**
   * @swagger
   * /api/v1/products/{product_id}:
   *   get:
   *     summary: Fetch a product by its ID
   *     tags: [Product]
   *     parameters:
   *       - in: path
   *         name: product_id
   *         required: true
   *         schema:
   *           type: integer
   *         description: The ID of the product to fetch
   *     responses:
   *       200:
   *         description: Product retrieved successfully
   *         content:
   *           application/json:
   *             schema:
   *               type: object
   *               properties:
   *                 id:
   *                   type: integer
   *                   example: 123
   *                 name:
   *                   type: string
   *                   example: Product 1
   *                 description:
   *                   type: string
   *                   example: Product is robust
   *                 price:
   *                   type: number
   *                   example: 19
   *                 category:
   *                   type: string
   *                   example: Gadgets
   *       400:
   *         description: Bad request due to invalid product ID
   *         content:
   *           application/json:
   *             schema:
   *               type: object
   *               properties:
   *                 status:
   *                   type: string
   *                   example: Bad Request
   *                 message:
   *                   type: string
   *                   example: Invalid Product Id
   *                 status_code:
   *                   type: integer
   *                   example: 400
   *       404:
   *         description: Product not found
   *         content:
   *           application/json:
   *             schema:
   *               type: object
   *               properties:
   *                 status:
   *                   type: string
   *                   example: Not Found
   *                 message:
   *                   type: string
   *                   example: Product not found
   *                 status_code:
   *                   type: integer
   *                   example: 404
   *       500:
   *         description: Internal server error
   *         content:
   *           application/json:
   *             schema:
   *               type: object
   *               properties:
   *                 status:
   *                   type: string
   *                   example: An unexpected error occurred
   *                 message:
   *                   type: string
   *                   example: Internal server error
   *                 status_code:
   *                   type: integer
   *                   example: 500
   */
<<<<<<< HEAD
  async fetchProductById(req: Request, res: Response) { }
=======

  async fetchProductById(req: Request, res: Response) {

    const productId = req.params.product_id;

    if(isNaN(Number(productId))){
      return res.status(400).json({
        status: "Bad Request",
        message: "Invalid Product Id",
        status_code: 400,
      })
    }

    try {
      const product = await this.productService.getOneProduct(productId)
      if (!product) {
        return res.status(404).json({
          status: "Not found",
          message: "Product not found",
          status_code: 404,
        });
        
      }
      return res.status(200).json(product);
    } catch (error) {
      return res.status(500).json({
        status: "An unexpected error occurred",
        message: "Internal server error",
        status_code: 500,
      });
    }

  }
>>>>>>> 242eed47

  /**
   * @swagger
   * /api/v1/products/{product_id}:
   *   put:
   *     tags:
   *       - Product
   *     summary: Update a product
   *     description: Update an existing product's information
   *     security:
   *       - bearerAuth: []
   *     parameters:
   *       - in: path
   *         name: product_id
   *         required: true
   *         schema:
   *           type: string
   *         description: The ID of the product to update
   *     requestBody:
   *       required: true
   *       content:
   *         application/json:
   *           schema:
   *             type: object
   *             properties:
   *               name:
   *                 type: string
   *                 description: The updated name of the product
   *               description:
   *                 type: string
   *                 description: The updated description of the product
   *               price:
   *                 type: number
   *                 format: float
   *                 description: The updated price of the product
   *               stock:
   *                 type: integer
   *                 description: The updated stock quantity of the product
   *     responses:
   *       200:
   *         description: Product successfully updated
   *         content:
   *           application/json:
   *             schema:
   *               type: object
   *               properties:
   *                 status:
   *                   type: string
   *                   example: success
   *                 status_code:
   *                   type: integer
   *                   example: 200
   *                 message:
   *                   type: string
   *                   example: Product updated successfully.
   *                 data:
   *                   type: object
   *                   properties:
   *                     product_id:
   *                       type: string
   *                       example: "123"
   *                     name:
   *                       type: string
   *                       example: Product 1
   *                     description:
   *                       type: string
   *                       example: Product is robust
   *                     price:
   *                       type: number
   *                       format: float
   *                       example: 19.99
   *                     category:
   *                       type: string
   *                       example: Gadgets
   *       404:
   *         description: Product not found
   *         content:
   *           application/json:
   *             schema:
   *               type: object
   *               properties:
   *                 status:
   *                   type: string
   *                   example: unsuccessful
   *                 status_code:
   *                   type: integer
   *                   example: 404
   *                 message:
   *                   type: string
   *                   example: "Product with id '123' not found"
   *       422:
   *         description: Validation error
   *         content:
   *           application/json:
   *             schema:
   *               type: object
   *               properties:
   *                 status:
   *                   type: string
   *                   example: Error
   *                 status_code:
   *                   type: integer
   *                   example: 422
   *                 message:
   *                   type: string
   *                   example: "Valid product ID, name, description, price, and stock must be provided."
   *       500:
   *         description: Server error
   *         content:
   *           application/json:
   *             schema:
   *               type: object
   *               properties:
   *                 status:
   *                   type: string
   *                   example: Fail
   *                 status_code:
   *                   type: integer
   *                   example: 500
   *                 message:
   *                   type: string
   *                   example: "Failed to update product. Please try again later."
   */

  async updateProductById(req: Request, res: Response) { }

  /**
   * @swagger
   * /api/v1/products:
   *   post:
   *     tags:
   *       - Product
   *     summary: Create a product
   *     security:
   *       - bearerAuth: []
   *     requestBody:
   *       required: true
   *       content:
   *         application/json:
   *           schema:
   *             type: object
   *             properties:
   *               name:
   *                 type: string
   *               description:
   *                 type: string
   *               price:
   *                 type: number
   *               category:
   *                 type: string
   *     responses:
   *       201:
   *         description: The product was Created
   *         content:
   *           application/json:
   *             schema:
   *               type: object
   *               properties:
   *                 status:
   *                   type: string
   *                 status_code:
   *                   type: number
   *                 message:
   *                   type: string
   *                 data:
   *                   type: object
   *                   properties:
   *                     name:
   *                       type: string
   *                     description:
   *                       type: string
   *                     price:
   *                       type: number
   *                     category:
   *                       type: string
   *       401:
   *         description: Unauthorized user | Invalid product detail
   *         content:
   *           application/json:
   *             schema:
   *               type: object
   *               properties:
   *                 status:
   *                   type: string
   *                 status_code:
   *                   type: number
   *                 message:
   *                   type: string
   *       500:
   *         description: Server Error
   *         content:
   *           application/json:
   *             schema:
   *               type: object
   *               properties:
   *                 status:
   *                   type: string
   *                 status_code:
   *                   type: number
   *                 message:
   *                   type: string
   */
  async createProduct(req: Request, res: Response) { }

  /**
   * @swagger
   * /api/v1/products/{product_id}:
   *   delete:
   *     summary: Delete a product
   *     security:
   *       - bearerAuth: []
   *     tags: [Product]
   *     parameters:
   *       - in: path
   *         name: product_id
   *         required: true
   *         schema:
   *           type: integer
   *         description: ID of the product to delete
   *     responses:
   *       204:
   *         description: Product successfully deleted
   *         content:
   *          application/json:
   *            schema:
   *              type: object
   *              properties:
   *                status:
   *                  type: string
   *                  example: success
   *                status_code:
   *                  type: number
   *                  example: 204
   *                message:
   *                  type: string
   *                  example: Product deleted successfully
   *
   *       400:
   *         description: Bad request
   *         content:
   *           application/json:
   *             schema:
   *               type: object
   *               properties:
   *                 status:
   *                   type: string
   *                 status_code:
   *                   type: number
   *                 message:
   *                   type: string
   *       401:
   *         description: Unauthorized
   *         content:
   *           application/json:
   *             schema:
   *               type: object
   *               properties:
   *                 status:
   *                   type: string
   *                   example: Bad Request
   *                 status_code:
   *                   type: number
   *                   example: 401
   *                 message:
   *                   type: string
   *                   example: Authentication required
   *       404:
   *         description: Product not found
   *         content:
   *           application/json:
   *             schema:
   *               type: object
   *               properties:
   *                 status:
   *                   type: string
   *                   example: Not found
   *                 status_code:
   *                   type: number
   *                   example: 404
   *                 message:
   *                   type: string
   *                   example: Product not found
   */
<<<<<<< HEAD
  async deleteProduct(req: Request, res: Response) { }
=======
  async deleteProduct(req: Request, res: Response) {


  }
>>>>>>> 242eed47
}

export default ProductController;<|MERGE_RESOLUTION|>--- conflicted
+++ resolved
@@ -249,9 +249,7 @@
    *                   type: integer
    *                   example: 500
    */
-<<<<<<< HEAD
   async fetchProductById(req: Request, res: Response) { }
-=======
 
   async fetchProductById(req: Request, res: Response) {
 
@@ -285,7 +283,6 @@
     }
 
   }
->>>>>>> 242eed47
 
   /**
    * @swagger
@@ -569,14 +566,9 @@
    *                   type: string
    *                   example: Product not found
    */
-<<<<<<< HEAD
   async deleteProduct(req: Request, res: Response) { }
-=======
   async deleteProduct(req: Request, res: Response) {
-
-
   }
->>>>>>> 242eed47
 }
 
 export default ProductController;