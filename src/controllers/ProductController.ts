--- conflicted
+++ resolved
@@ -565,15 +565,10 @@
    *                   type: string
    *                   example: Product not found
    */
-<<<<<<< HEAD
   async deleteProduct(req: Request, res: Response) {
 
 
   }
 }
-=======
-  async deleteProduct(req: Request, res: Response) {}
-}
-
-export default ProductController;
->>>>>>> c42023cb
+
+export default ProductController;