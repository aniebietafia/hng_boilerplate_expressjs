--- conflicted
+++ resolved
@@ -249,15 +249,12 @@
    *                   type: integer
    *                   example: 500
    */
-<<<<<<< HEAD
-  async fetchProductById(req: Request, res: Response) { }
-=======
 
   async fetchProductById(req: Request, res: Response) {
 
     const productId = req.params.product_id;
 
-    if(isNaN(Number(productId))){
+    if (isNaN(Number(productId))) {
       return res.status(400).json({
         status: "Bad Request",
         message: "Invalid Product Id",
@@ -273,7 +270,7 @@
           message: "Product not found",
           status_code: 404,
         });
-        
+
       }
       return res.status(200).json(product);
     } catch (error) {
@@ -285,7 +282,6 @@
     }
 
   }
->>>>>>> 242eed47
 
   /**
    * @swagger
@@ -569,14 +565,7 @@
    *                   type: string
    *                   example: Product not found
    */
-<<<<<<< HEAD
   async deleteProduct(req: Request, res: Response) { }
-=======
-  async deleteProduct(req: Request, res: Response) {
-
-
-  }
->>>>>>> 242eed47
 }
 
 export default ProductController;