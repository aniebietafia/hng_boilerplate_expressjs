--- conflicted
+++ resolved
@@ -36,8 +36,6 @@
 
 blogRouter.post("/create", authMiddleware, createBlogController);
 
-<<<<<<< HEAD
-=======
 /**
  * @swagger
  * /api/v1/blog:
@@ -75,15 +73,12 @@
 
 blogRouter.get("/", blogController.listBlogs.bind(blogController));
 
->>>>>>> adba118d
 blogRouter.get(
   "/",
   authMiddleware,
   blogController.listBlogs.bind(blogController),
 );
 
-<<<<<<< HEAD
-=======
 /**
  * @swagger
  * /api/v1/blog/{id}:
@@ -116,7 +111,6 @@
  *       '500':
  *         description: Server error
  */
->>>>>>> adba118d
 blogRouter.put("/:id", authMiddleware, updateBlogController);
 blogRouter.get(
   "/",
@@ -147,7 +141,7 @@
 blogRouter.delete("/:id", blogController.deleteBlogPost.bind(blogController));
 
 blogRouter.post(
-  "/:postID/comment",
+  "/:id/comment",
   authMiddleware,
   blogCommentController.createComment.bind(blogCommentController),
 );
