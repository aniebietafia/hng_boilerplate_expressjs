import { Router } from "express";
<<<<<<< HEAD
import { authMiddleware } from "../middleware";
import { sendSms } from "../controllers/SmsController";
=======
import { sendSms } from "../controllers/SmsController";
import { authMiddleware } from "../middleware";
>>>>>>> 242eed47

const smsRouter = Router();

smsRouter.post("/send", authMiddleware, sendSms);

export { smsRouter };<|MERGE_RESOLUTION|>--- conflicted
+++ resolved
@@ -1,11 +1,8 @@
 import { Router } from "express";
-<<<<<<< HEAD
 import { authMiddleware } from "../middleware";
 import { sendSms } from "../controllers/SmsController";
-=======
 import { sendSms } from "../controllers/SmsController";
 import { authMiddleware } from "../middleware";
->>>>>>> 242eed47
 
 const smsRouter = Router();
 
