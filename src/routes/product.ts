--- conflicted
+++ resolved
@@ -8,7 +8,6 @@
 
 
 productRouter.get(
-<<<<<<< HEAD
 	"/",
 	authMiddleware,
 	productController.getProductPagination.bind(productController)
@@ -30,33 +29,13 @@
 	"/:product_id",
 	authMiddleware,
 	productController.fetchProductById.bind(productController)
-=======
-  "/product/",
-  authMiddleware,
-  productController.getProductPagination.bind(productController),
-);
-
-productRouter.get(
-  "/product/:product_id",
-  authMiddleware,
-  productController.fetchProductById.bind(productController),
->>>>>>> a2e88253
 );
 
 productRouter
-<<<<<<< HEAD
-	.route("/")
-	.post(
-		validateProductDetails,
-		authMiddleware,
-		productController.createProduct.bind(productController)
-	);
-=======
   .route("/product/")
   .post(
     validateProductDetails,
     authMiddleware,
     productController.createProduct.bind(productController),
   );
->>>>>>> a2e88253
 export { productRouter };