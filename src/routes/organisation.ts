import Router from "express";
import { OrgController } from "../controllers/OrgController";
import { authMiddleware } from "../middleware";
<<<<<<< HEAD
import { organizationValidation } from "../middleware/organization.validation";
=======
import { validateOrgId } from "../middleware/organization.validation";
>>>>>>> 5b97d0f0

const orgRouter = Router();
const orgController = new OrgController();

orgRouter.delete(
  "/:org_id/users/:user_id",
  orgController.removeUser.bind(orgController)
);
orgRouter.post(
  "/",
  authMiddleware,
  organizationValidation,
  orgController.createOrganisation.bind(orgController)
);


orgRouter.get("/organisations/:org_id", authMiddleware, validateOrgId,
  orgController.getSingleOrg.bind(orgController),
);
export { orgRouter };<|MERGE_RESOLUTION|>--- conflicted
+++ resolved
@@ -1,11 +1,8 @@
 import Router from "express";
 import { OrgController } from "../controllers/OrgController";
 import { authMiddleware } from "../middleware";
-<<<<<<< HEAD
 import { organizationValidation } from "../middleware/organization.validation";
-=======
 import { validateOrgId } from "../middleware/organization.validation";
->>>>>>> 5b97d0f0
 
 const orgRouter = Router();
 const orgController = new OrgController();
