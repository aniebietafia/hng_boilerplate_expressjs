--- conflicted
+++ resolved
@@ -1,23 +1,13 @@
 import Router from "express";
 import { OrgController } from "../controllers/OrgController";
-<<<<<<< HEAD
-import {
-  authMiddleware,
-  checkPermissions,
-  organizationValidation,
-  validateUpdateOrg,
-} from "../middleware";
-import { UserRole } from "../enums/userRoles";
-import { validateOrgId } from "../middleware/organization.validation";
-=======
 import { UserRole } from "../enums/userRoles";
 import {
   authMiddleware,
   checkPermissions,
   organizationValidation,
   validateOrgId,
+  validateUpdateOrg,
 } from "../middleware";
->>>>>>> 95369e68
 
 const orgRouter = Router();
 const orgController = new OrgController();
