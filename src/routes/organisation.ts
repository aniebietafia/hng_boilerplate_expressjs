import Router from "express";
import { OrgController } from "../controllers/OrgController";
import { JoinOrgController } from "../controllers/joinOrgController";
import { authMiddleware, checkPermissions } from "../middleware";
import { UserRole } from "../enums/userRoles";
import { organizationValidation } from "../middleware/organization.validation";
import { validateOrgId } from "../middleware/organization.validation";

const orgRouter = Router();
const orgController = new OrgController();
const joinOrgController = new JoinOrgController();

orgRouter.get(
  "/organisations/:org_id",
  authMiddleware,
  validateOrgId,
  orgController.getSingleOrg.bind(orgController),
);
orgRouter.delete(
  "/organizations/:org_id/users/:user_id",
  orgController.removeUser.bind(orgController),
);

orgRouter.post(
  "/",
  authMiddleware,
  organizationValidation,
  orgController.createOrganisation.bind(orgController),
);

orgRouter.get(
  "/users/:id/organisations",
  authMiddleware,
  orgController.getOrganizations.bind(orgController),
);

<<<<<<< HEAD
orgRouter.post(
  "/organisations/join",
  authMiddleware,
  joinOrgController.joinOrganization.bind(joinOrgController),
);

=======
>>>>>>> 491b5958
export { orgRouter };<|MERGE_RESOLUTION|>--- conflicted
+++ resolved
@@ -1,6 +1,5 @@
 import Router from "express";
 import { OrgController } from "../controllers/OrgController";
-import { JoinOrgController } from "../controllers/joinOrgController";
 import { authMiddleware, checkPermissions } from "../middleware";
 import { UserRole } from "../enums/userRoles";
 import { organizationValidation } from "../middleware/organization.validation";
@@ -8,7 +7,6 @@
 
 const orgRouter = Router();
 const orgController = new OrgController();
-const joinOrgController = new JoinOrgController();
 
 orgRouter.get(
   "/organisations/:org_id",
@@ -22,25 +20,106 @@
 );
 
 orgRouter.post(
-  "/",
+  "/organisations",
   authMiddleware,
   organizationValidation,
   orgController.createOrganisation.bind(orgController),
 );
-
+orgRouter.post(
+  "/organisations/join",
+  authMiddleware,
+  orgController.joinOrganization.bind(orgController),
+);
 orgRouter.get(
   "/users/:id/organisations",
   authMiddleware,
   orgController.getOrganizations.bind(orgController),
 );
 
-<<<<<<< HEAD
-orgRouter.post(
-  "/organisations/join",
-  authMiddleware,
-  joinOrgController.joinOrganization.bind(joinOrgController),
-);
+export { orgRouter };
 
-=======
->>>>>>> 491b5958
-export { orgRouter };+/**
+ * @swagger
+ * /api/v1/organisations/join:
+ *   post:
+ *     summary: Add user to organisation by invitation
+ *     tags: [Organisation]
+ *     security:
+ *       - bearerAuth: []
+ *     requestBody:
+ *       required: true
+ *       content:
+ *         application/json:
+ *           schema:
+ *             type: object
+ *             properties:
+ *               inviteToken:
+ *                 type: string
+ *                 description: Invitation token
+ *                 example: "valid-token"
+ *     responses:
+ *       200:
+ *         description: User successfully added to organization
+ *         content:
+ *           application/json:
+ *             schema:
+ *               type: object
+ *               properties:
+ *                 status:
+ *                   type: string
+ *                   example: "success"
+ *                 status_code:
+ *                   type: integer
+ *                   example: 200
+ *                 message:
+ *                   type: string
+ *                   example: "User successfully added to the organization."
+ *       400:
+ *         description: Bad request
+ *         content:
+ *           application/json:
+ *             schema:
+ *               type: object
+ *               properties:
+ *                 status:
+ *                   type: string
+ *                   example: "unsuccessful"
+ *                 status_code:
+ *                   type: integer
+ *                   example: 400
+ *                 message:
+ *                   type: string
+ *                   example: "Invalid or expired invitation."
+ *       409:
+ *         description: Conflict
+ *         content:
+ *           application/json:
+ *             schema:
+ *               type: object
+ *               properties:
+ *                 status:
+ *                   type: string
+ *                   example: "unsuccessful"
+ *                 status_code:
+ *                   type: integer
+ *                   example: 409
+ *                 message:
+ *                   type: string
+ *                   example: "User is already a member of the organization."
+ *       500:
+ *         description: Internal server error
+ *         content:
+ *           application/json:
+ *             schema:
+ *               type: object
+ *               properties:
+ *                 status:
+ *                   type: string
+ *                   example: "unsuccessful"
+ *                 status_code:
+ *                   type: integer
+ *                   example: 500
+ *                 message:
+ *                   type: string
+ *                   example: "Internal server error."
+ */