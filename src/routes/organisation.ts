--- conflicted
+++ resolved
@@ -17,17 +17,18 @@
   validateOrgId,
   orgController.removeUser.bind(orgController)
 );
-<<<<<<< HEAD
+
 
 orgRouter.get(
   "/organisations/:org_id",
   authMiddleware,
   validateOrgId,
   orgController.getSingleOrg.bind(orgController)
-=======
+)
+
 orgRouter.get(
   "/users/:id/organizations",
+   authMiddleware,
   orgController.getOrganizations.bind(orgController),
->>>>>>> d7d9c232
 );
 export { orgRouter };