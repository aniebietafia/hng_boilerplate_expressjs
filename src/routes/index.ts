export * from "./auth";
export * from "./admin";
<<<<<<< HEAD
=======
export * from "./squeeze";
>>>>>>> 8e0fe252
export * from "./user";<|MERGE_RESOLUTION|>--- conflicted
+++ resolved
@@ -1,7 +1,5 @@
 export * from "./auth";
 export * from "./admin";
-<<<<<<< HEAD
-=======
 export * from "./squeeze";
->>>>>>> 8e0fe252
+export * from "./user";
 export * from "./user";