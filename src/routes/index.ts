// silently ignore
export * from "./auth";
export * from "./user";
export * from "./testimonial";
<<<<<<< HEAD
export * from "./product";
=======
export * from "./notificationsettings"
>>>>>>> ba6d3e2e
<|MERGE_RESOLUTION|>--- conflicted
+++ resolved
@@ -2,8 +2,5 @@
 export * from "./auth";
 export * from "./user";
 export * from "./testimonial";
-<<<<<<< HEAD
 export * from "./product";
-=======
-export * from "./notificationsettings"
->>>>>>> ba6d3e2e
+export * from "./notificationsettings"