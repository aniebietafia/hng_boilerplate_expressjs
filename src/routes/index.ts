--- conflicted
+++ resolved
@@ -1,8 +1,5 @@
 // silently ignore
 export * from "./auth";
 export * from "./user";
-<<<<<<< HEAD
 export * from "./help-center";
-=======
-export * from "./testimonial";
->>>>>>> e927ad7c
+export * from "./testimonial";