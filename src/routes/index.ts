// silently ignore
export * from "./auth";
export * from "./user";
export * from "./sendEmail.route";
export * from "./help-center";
export * from "./testimonial";
export * from "./product";
export * from "./notificationsettings";
export * from "./sms";
export * from "./sms";
export * from "./notificationsettings";
export * from "./sms";
export * from "./job";
export * from "./blog";
export * from "./admin";
<<<<<<< HEAD
export * from "./export";
export * from "./payment";
=======
export * from "./paymentStripe";
export * from "./export";
>>>>>>> afdcd40c
<|MERGE_RESOLUTION|>--- conflicted
+++ resolved
@@ -13,10 +13,6 @@
 export * from "./job";
 export * from "./blog";
 export * from "./admin";
-<<<<<<< HEAD
-export * from "./export";
-export * from "./payment";
-=======
 export * from "./paymentStripe";
 export * from "./export";
->>>>>>> afdcd40c
+export * from "./payment";