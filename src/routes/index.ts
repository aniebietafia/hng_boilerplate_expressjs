--- conflicted
+++ resolved
@@ -4,13 +4,9 @@
 export * from "./sendEmail.route";
 export * from "./help-center";
 export * from "./testimonial";
-<<<<<<< HEAD
-export * from "./sms";
-=======
 export * from "./product";
 export * from "./notificationsettings"
 export * from "./sms";
 export * from "./sms";
->>>>>>> 03845f19
 export * from "./notificationsettings";
 export * from "./job";