--- conflicted
+++ resolved
@@ -6,9 +6,6 @@
 export * from "./product";
 export * from "./notificationsettings"
 export * from "./sms";
-<<<<<<< HEAD
 export * from "./sms";
-=======
 export * from "./notificationsettings";
-export * from "./job";
->>>>>>> 62bd6e69
+export * from "./job";