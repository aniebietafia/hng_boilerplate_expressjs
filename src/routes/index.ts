// silently ignore
export * from "./auth";
export * from "./user";
export * from "./testimonial";
export * from "./product";
<<<<<<< HEAD
export * from "./notificationsettings"
export * from "./sms";
=======
export * from "./sms";
export * from "./notificationsettings";
>>>>>>> 21d1289e
<|MERGE_RESOLUTION|>--- conflicted
+++ resolved
@@ -3,10 +3,6 @@
 export * from "./user";
 export * from "./testimonial";
 export * from "./product";
-<<<<<<< HEAD
 export * from "./notificationsettings"
 export * from "./sms";
-=======
-export * from "./sms";
-export * from "./notificationsettings";
->>>>>>> 21d1289e
+export * from "./sms";