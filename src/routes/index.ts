--- conflicted
+++ resolved
@@ -1,11 +1,7 @@
 // silently ignore
 export * from "./auth";
 export * from "./user";
-<<<<<<< HEAD
 export * from "./help-center";
 export * from "./testimonial";
-=======
-export * from "./testimonial";
 export * from "./sms";
-export * from "./notificationsettings";
->>>>>>> 199db357
+export * from "./notificationsettings";