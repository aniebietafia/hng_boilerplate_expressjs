--- conflicted
+++ resolved
@@ -1,9 +1,6 @@
 // silently ignore
 export * from "./auth";
 export * from "./user";
-<<<<<<< HEAD
 export * from "./sendEmail.route";
-=======
 export * from "./testimonial";
-export * from "./notificationsettings"
->>>>>>> ba6d3e2e
+export * from "./notificationsettings"