// silently ignore
export * from "./auth";
export * from "./user";
export * from "./help-center";
export * from "./testimonial";
export * from "./product";
<<<<<<< HEAD
export * from "./notificationsettings";
// export * from "./sms";
// export * from "./sms";
=======
>>>>>>> 87103b0e
export * from "./notificationsettings";
export * from "./sms";
export * from "./job";
export * from "./admin";<|MERGE_RESOLUTION|>--- conflicted
+++ resolved
@@ -4,12 +4,6 @@
 export * from "./help-center";
 export * from "./testimonial";
 export * from "./product";
-<<<<<<< HEAD
-export * from "./notificationsettings";
-// export * from "./sms";
-// export * from "./sms";
-=======
->>>>>>> 87103b0e
 export * from "./notificationsettings";
 export * from "./sms";
 export * from "./job";
