--- conflicted
+++ resolved
@@ -1,11 +1,6 @@
 // silently ignore
 export * from "./auth";
 export * from "./user";
-<<<<<<< HEAD
-export * from "./invitation";
 export * from "./testimonial";
 export * from "./notificationsettings";
-=======
-export * from "./testimonial";
-export * from "./notificationsettings"
->>>>>>> ba6d3e2e
+export * from "./invitation";