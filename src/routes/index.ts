// silently ignore
export * from "./auth";
export * from "./user";
export * from "./testimonial";
<<<<<<< HEAD
export * from "./notificationsettings"
export * from "./blog";
=======
export * from "./sms";
export * from "./notificationsettings";
>>>>>>> 49a76e74
<|MERGE_RESOLUTION|>--- conflicted
+++ resolved
@@ -2,10 +2,6 @@
 export * from "./auth";
 export * from "./user";
 export * from "./testimonial";
-<<<<<<< HEAD
 export * from "./notificationsettings"
 export * from "./blog";
-=======
 export * from "./sms";
-export * from "./notificationsettings";
->>>>>>> 49a76e74
