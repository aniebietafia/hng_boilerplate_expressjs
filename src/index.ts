// src/index.ts
import cors from "cors";
import dotenv from "dotenv";
import express, { Express, Request, Response } from "express";
import "reflect-metadata";
import swaggerUi from "swagger-ui-express";
import config from "./config";
import passport from "./config/google.passport.config";
import AppDataSource from "./data-source";
import { errorHandler, routeNotFound } from "./middleware";
import {
  adminRouter,
  authRoute,
  blogRouter,
  contactRouter,
  exportRouter,
  faqRouter,
  helpRouter,
  jobRouter,
  notificationRouter,
  paymentFlutterwaveRouter,
  paymentRouter,
  paymentStripeRouter,
<<<<<<< HEAD
  faqRouter,
  searchOrganizationMembersRouter
=======
  productRouter,
  sendEmailRoute,
  testimonialRoute,
  userRouter,
>>>>>>> ab321160
} from "./routes";
import { orgRouter } from "./routes/organisation";
import { smsRouter } from "./routes/sms";
import updateRouter from "./routes/updateOrg";
import swaggerSpec from "./swaggerConfig";
import { Limiter } from "./utils";
import log from "./utils/logger";
import ServerAdapter from "./views/bull-board";
dotenv.config();

const port = config.port;
const server: Express = express();
server.options("*", cors());
server.use(
  cors({
    origin: "*",
    methods: ["GET", "POST", "PUT", "DELETE", "OPTIONS", "PATCH"],
    allowedHeaders: [
      "Origin",
      "X-Requested-With",
      "Content-Type",
      "Authorization",
    ],
  }),
);

server.use(Limiter);
server.use(express.json());
server.use(express.urlencoded({ extended: true }));
server.use(passport.initialize());
server.get("/api/v1", (req: Request, res: Response) => {
  res.json({ message: "I am the express API responding for team Panther" });
});

server.get("/api/v1/probe", (req: Request, res: Response) => {
  res.send("I am the express api responding for team panther");
});
server.use("/api/v1", authRoute);
server.use("/api/v1", userRouter);

server.use("/api/v1", authRoute);

server.use("/api/v1", adminRouter);
server.use("/api/v1", sendEmailRoute);
server.use("/api/v1", helpRouter);
server.use("/api/v1", productRouter);
server.use("/api/v1", paymentFlutterwaveRouter);
server.use("/api/v1", paymentStripeRouter);
server.use("/api/v1", smsRouter);
server.use("/api/v1", notificationRouter);
server.use("/api/v1", paymentRouter);
server.use("/api/v1", orgRouter);
server.use("/api/v1", exportRouter);
server.use("/api/v1", testimonialRoute);
server.use("/api/v1", blogRouter);
server.use("/api/v1", contactRouter);
server.use("/api/v1", jobRouter);
server.use("/api/v1", updateRouter);
server.use("/api/v1", faqRouter);
server.use("/api/v1", searchOrganizationMembersRouter);
server.use("/api/v1/queues", ServerAdapter.getRouter());
server.use("/api-docs", swaggerUi.serve, swaggerUi.setup(swaggerSpec));

server.use(routeNotFound);
server.use(errorHandler);

AppDataSource.initialize()
  .then(async () => {
    // await seed();
    server.use(express.json());
    // server.get("/", (req: Request, res: Response) => {
    //   // res.send("Hello world");
    //   res.send("Hello world");
    // });
    server.get("/", (req: Request, res: Response) => {
      // res.send("Hello world");
      res.send({ message: "I am the express API responding for team panther" });
    });

    server.get("/probe", (req: Request, res: Response) => {
      try {
        res.send("I am the express api responding for team panther");
      } catch (error) {
        res.status(500).json({ error: "Internal Server Error" });
      }
    });

    server.listen(port, () => {
      log.info(`Server is listening on port ${port}`);
    });
  })
  .catch((error) => console.error(error));

export default server;<|MERGE_RESOLUTION|>--- conflicted
+++ resolved
@@ -21,15 +21,11 @@
   paymentFlutterwaveRouter,
   paymentRouter,
   paymentStripeRouter,
-<<<<<<< HEAD
-  faqRouter,
-  searchOrganizationMembersRouter
-=======
   productRouter,
   sendEmailRoute,
   testimonialRoute,
   userRouter,
->>>>>>> ab321160
+  searchOrganizationMembersRouter
 } from "./routes";
 import { orgRouter } from "./routes/organisation";
 import { smsRouter } from "./routes/sms";
