--- conflicted
+++ resolved
@@ -6,12 +6,9 @@
 import config from "./config";
 import dotenv from "dotenv";
 import cors from "cors";
-<<<<<<< HEAD
 import { userRouter, authRoute, testimonialRoute } from "./routes";
-=======
-import { userRouter, authRoute } from "./routes";
-import { notificationRouter } from "./routes/notificationsettings"
->>>>>>> 01bd8d74
+import { notificationRouter } from "./routes/notificationsettings";
+
 import { routeNotFound, errorHandler } from "./middleware";
 import swaggerUi from "swagger-ui-express";
 import swaggerSpec from "./swaggerConfig";
@@ -61,4 +58,4 @@
   })
   .catch((error) => console.error(error));
 
-export default server;
+export default server;