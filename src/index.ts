// src/index.ts
import "reflect-metadata";
import AppDataSource from "./data-source";
import log from "./utils/logger";
import express, { Express, Request, Response } from "express";
import config from "./config";
import dotenv from "dotenv";
import cors from "cors";
import {
  userRouter,
  authRoute,
  helpRouter,
  testimonialRoute,
  notificationRouter,
  productRouter,
  jobRouter,
  blogRouter,
  adminRouter,
<<<<<<< HEAD
  exportRouter,
=======
  sendEmailRoute,
>>>>>>> 37d112c9
} from "./routes";
import { smsRouter } from "./routes/sms";
import { routeNotFound, errorHandler } from "./middleware";
import { orgRouter } from "./routes/organisation";
import swaggerUi from "swagger-ui-express";
import swaggerSpec from "./swaggerConfig";
import { organisationRoute } from "./routes/createOrg";
import updateRouter from "./routes/updateOrg";
import { authMiddleware } from "./middleware/auth";
import { Limiter } from "./utils";
import ServerAdapter from "./views/bull-board";

dotenv.config();

const port = config.port;
const server: Express = express();
server.options("*", cors());
server.use(
  cors({
    origin: "*",
    methods: ["GET", "POST", "PUT", "DELETE", "OPTIONS", "PATCH"],
    allowedHeaders: [
      "Origin",
      "X-Requested-With",
      "Content-Type",
      "Authorization",
    ],
  }),
);

server.use(Limiter);

server.use(express.json());
server.use(express.urlencoded({ extended: true }));
server.use(express.json());
server.get("/", (req: Request, res: Response) => {
  res.send("Hello world");
});
server.use("/api/v1/admin", adminRouter);
server.use("/api/v1/users", userRouter);
server.use("/api/v1/auth", authRoute);
server.use("/api/v1", sendEmailRoute);
server.use("/api/v1/sms", smsRouter);
server.use("/api/v1/help-center", helpRouter);
server.use("/api/v1", exportRouter);
server.use("/api/v1/sms", smsRouter);
server.use("/api/v1", testimonialRoute);
server.use("/api/v1/blog", blogRouter);
server.use("/api/v1", blogRouter);
server.use("/api/v1/product", productRouter);
server.use("/api/v1/docs", swaggerUi.serve, swaggerUi.setup(swaggerSpec));
server.use("/api/v1/settings", notificationRouter);
server.use("/api/v1/jobs", jobRouter);
server.use("/api/v1", orgRouter);
server.use("/api/v1", authMiddleware, orgRouter);
server.use("/admin/queues", ServerAdapter.getRouter());

server.use(routeNotFound);
server.use(errorHandler);

AppDataSource.initialize()
  .then(async () => {
    // await seed();
    server.use(express.json());
    server.get("/", (req: Request, res: Response) => {
      res.send("Hello world");
    });

    server.listen(port, () => {
      log.info(`Server is listening on port ${port}`);
    });
  })
  .catch((error) => console.error(error));

export default server;<|MERGE_RESOLUTION|>--- conflicted
+++ resolved
@@ -16,11 +16,8 @@
   jobRouter,
   blogRouter,
   adminRouter,
-<<<<<<< HEAD
   exportRouter,
-=======
   sendEmailRoute,
->>>>>>> 37d112c9
 } from "./routes";
 import { smsRouter } from "./routes/sms";
 import { routeNotFound, errorHandler } from "./middleware";
