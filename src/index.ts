// src/index.ts
import cors from "cors";
import dotenv from "dotenv";
import express, { Express, Request, Response } from "express";
import "reflect-metadata";
import swaggerUi from "swagger-ui-express";
import config from "./config";
import passport from "./config/google.passport.config";
import AppDataSource from "./data-source";
import { errorHandler, routeNotFound } from "./middleware";
import {
  adminRouter,
  authRoute,
  blogRouter,
  contactRouter,
  exportRouter,
  faqRouter,
  helpRouter,
  jobRouter,
  notificationRouter,
  paymentFlutterwaveRouter,
  paymentRouter,
  paymentStripeRouter,
<<<<<<< HEAD
  faqRouter,
  searchOrganizationMembersRouter
=======
  productRouter,
  sendEmailRoute,
  testimonialRoute,
  userRouter,
>>>>>>> 9257cfb2
} from "./routes";
import { orgRouter } from "./routes/organisation";
import { smsRouter } from "./routes/sms";
import updateRouter from "./routes/updateOrg";
import swaggerSpec from "./swaggerConfig";
import { Limiter } from "./utils";
import log from "./utils/logger";
import ServerAdapter from "./views/bull-board";
dotenv.config();

const port = config.port;
const server: Express = express();
server.options("*", cors());
server.use(
  cors({
    origin: "*",
    methods: ["GET", "POST", "PUT", "DELETE", "OPTIONS", "PATCH"],
    allowedHeaders: [
      "Origin",
      "X-Requested-With",
      "Content-Type",
      "Authorization",
    ],
  }),
);

server.use(Limiter);
server.use(express.json());
server.use(express.urlencoded({ extended: true }));
server.use(passport.initialize());
server.get("/api/v1", (req: Request, res: Response) => {
  res.json({ message: "I am the express API responding for team Panther" });
});

server.get("/api/v1/probe", (req: Request, res: Response) => {
  res.send("I am the express api responding for team panther");
});
server.use("/api/v1", authRoute);
server.use("/api/v1", userRouter);

server.use("/api/v1", authRoute);

server.use("/api/v1", adminRouter);
server.use("/api/v1", sendEmailRoute);
server.use("/api/v1", helpRouter);
server.use("/api/v1", productRouter);
server.use("/api/v1", paymentFlutterwaveRouter);
server.use("/api/v1", paymentStripeRouter);
server.use("/api/v1", smsRouter);
server.use("/api/v1", notificationRouter);
server.use("/api/v1", paymentRouter);
server.use("/api/v1", orgRouter);
server.use("/api/v1", exportRouter);
server.use("/api/v1", testimonialRoute);
server.use("/api/v1", blogRouter);
server.use("/api/v1", contactRouter);
server.use("/api/v1", jobRouter);
server.use("/api/v1", updateRouter);
server.use("/api/v1", faqRouter);
server.use("/api/v1", searchOrganizationMembersRouter);
server.use("/api/v1/queues", ServerAdapter.getRouter());
server.use("/api-docs", swaggerUi.serve, swaggerUi.setup(swaggerSpec));

server.use(routeNotFound);
server.use(errorHandler);

AppDataSource.initialize()
  .then(async () => {
    // await seed();
    server.use(express.json());
    // server.get("/", (req: Request, res: Response) => {
    //   // res.send("Hello world");
    //   res.send("Hello world");
    // });
    server.get("/", (req: Request, res: Response) => {
      // res.send("Hello world");
      res.send({ message: "I am the express API responding for team panther" });
    });

    server.get("/probe", (req: Request, res: Response) => {
      try {
        res.send("I am the express api responding for team panther");
      } catch (error) {
        res.status(500).json({ error: "Internal Server Error" });
      }
    });

    server.listen(port, () => {
      log.info(`Server is listening on port ${port}`);
    });
  })
  .catch((error) => console.error(error));

export default server;<|MERGE_RESOLUTION|>--- conflicted
+++ resolved
@@ -21,15 +21,14 @@
   paymentFlutterwaveRouter,
   paymentRouter,
   paymentStripeRouter,
-<<<<<<< HEAD
   faqRouter,
-  searchOrganizationMembersRouter
-=======
+  searchOrganizationMembersRouter,
+
   productRouter,
   sendEmailRoute,
   testimonialRoute,
   userRouter,
->>>>>>> 9257cfb2
+
 } from "./routes";
 import { orgRouter } from "./routes/organisation";
 import { smsRouter } from "./routes/sms";
