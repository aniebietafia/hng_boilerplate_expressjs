--- conflicted
+++ resolved
@@ -15,7 +15,8 @@
   productRouter,
   jobRouter,
   blogRouter,
-  adminRouter
+  adminRouter,
+  sendEmailRoute,
 } from "./routes";
 import { smsRouter } from "./routes/sms";
 import { routeNotFound, errorHandler } from "./middleware";
@@ -23,14 +24,9 @@
 import swaggerUi from "swagger-ui-express";
 import swaggerSpec from "./swaggerConfig";
 import { organisationRoute } from "./routes/createOrg";
-<<<<<<< HEAD
-import ServerAdapter from "./views/bull-board";
-import { sendEmailRoute } from "./routes/sendEmail.route";
-=======
 import updateRouter from "./routes/updateOrg";
 import { authMiddleware } from "./middleware/auth";
-
->>>>>>> 83c22fd1
+import ServerAdapter from "./views/bull-board";
 
 dotenv.config();
 
@@ -47,7 +43,7 @@
       "Content-Type",
       "Authorization",
     ],
-  })
+  }),
 );
 server.use(express.json());
 server.use(express.urlencoded({ extended: true }));
@@ -67,20 +63,13 @@
 server.use("/api/v1", blogRouter);
 server.use("/api/v1/product", productRouter);
 server.use("/api/v1/docs", swaggerUi.serve, swaggerUi.setup(swaggerSpec));
-<<<<<<< HEAD
-server.use("/admin/queues", ServerAdapter.getRouter());
-server.use(routeNotFound);
-server.use(errorHandler);
-=======
->>>>>>> 83c22fd1
 server.use("/api/v1/settings", notificationRouter);
 server.use("/api/v1/jobs", jobRouter);
 server.use("/api/v1", orgRouter);
 server.use("/api/v1", authMiddleware, orgRouter);
-
+server.use("/admin/queues", ServerAdapter.getRouter());
 server.use(routeNotFound);
 server.use(errorHandler);
-
 
 AppDataSource.initialize()
   .then(async () => {
