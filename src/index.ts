--- conflicted
+++ resolved
@@ -11,16 +11,9 @@
   authRoute,
   testimonialRoute,
   notificationRouter,
-<<<<<<< HEAD
+  smsRouter,
 } from "./routes";
 import { routeNotFound, errorHandler } from "./middleware";
-=======
-  smsRouter,
-} from "./routes";
-
-import { routeNotFound, errorHandler } from "./middleware";
-// import { seed } from "./seeder";
->>>>>>> 49a76e74
 import { orgRouter } from "./routes/organisation";
 import swaggerUi from "swagger-ui-express";
 import swaggerSpec from "./swaggerConfig";
