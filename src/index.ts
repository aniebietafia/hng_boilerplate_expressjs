// src/index.ts
import "reflect-metadata";
import { AppDataSource } from "./data-source";
import log from "./utils/logger";
import express, { Express, Request, Response } from "express";
import config from "./config";
import dotenv from "dotenv";
import cors from "cors";
<<<<<<< HEAD
import { userRouter, authRoute, testimonialRoute, inviteRoute } from "./routes";
import { notificationRouter } from "./routes/notificationsettings";
import { routeNotFound, errorHandler } from "./middleware";
=======
import { userRouter, authRoute, testimonialRoute, notificationRouter } from "./routes";

import { routeNotFound, errorHandler } from "./middleware";
import { seed } from "./seeder";
import { orgRouter } from "./routes/organisation";
>>>>>>> ba6d3e2e
import swaggerUi from "swagger-ui-express";
import swaggerSpec from "./swaggerConfig";

dotenv.config();

const port = config.port;
const server: Express = express();
server.options("*", cors());
server.use(
  cors({
    origin: "*",
    methods: ["GET", "POST", "PUT", "DELETE", "OPTIONS", "PATCH"],
    allowedHeaders: [
      "Origin",
      "X-Requested-With",
      "Content-Type",
      "Authorization",
    ],
  }),
);
server.use(express.json());
server.use(express.urlencoded({ extended: true }));
server.use(express.json());
server.get("/", (req: Request, res: Response) => {
  res.send("Hello world");
});
server.use("/api/v1", userRouter, orgRouter);
server.use("/api/v1/auth", authRoute);
<<<<<<< HEAD
server.use("/api/v1/invite", inviteRoute);
=======
>>>>>>> ba6d3e2e
server.use("/api/v1", testimonialRoute);
server.use("/api/v1/docs", swaggerUi.serve, swaggerUi.setup(swaggerSpec));
server.use(routeNotFound);
server.use(errorHandler);
server.use("/api/v1/settings", notificationRouter);

AppDataSource.initialize()
  .then(async () => {
    // seed().catch(log.error);
    server.use(express.json());
    server.get("/", (req: Request, res: Response) => {
      res.send("Hello world");
    });

    server.listen(port, () => {
      log.info(`Server is listening on port ${port}`);
    });
  })
  .catch((error) => console.error(error));

export default server;<|MERGE_RESOLUTION|>--- conflicted
+++ resolved
@@ -6,17 +6,17 @@
 import config from "./config";
 import dotenv from "dotenv";
 import cors from "cors";
-<<<<<<< HEAD
-import { userRouter, authRoute, testimonialRoute, inviteRoute } from "./routes";
-import { notificationRouter } from "./routes/notificationsettings";
-import { routeNotFound, errorHandler } from "./middleware";
-=======
-import { userRouter, authRoute, testimonialRoute, notificationRouter } from "./routes";
+import {
+  userRouter,
+  authRoute,
+  testimonialRoute,
+  notificationRouter,
+  inviteRoute,
+} from "./routes";
 
 import { routeNotFound, errorHandler } from "./middleware";
 import { seed } from "./seeder";
 import { orgRouter } from "./routes/organisation";
->>>>>>> ba6d3e2e
 import swaggerUi from "swagger-ui-express";
 import swaggerSpec from "./swaggerConfig";
 
@@ -35,7 +35,7 @@
       "Content-Type",
       "Authorization",
     ],
-  }),
+  })
 );
 server.use(express.json());
 server.use(express.urlencoded({ extended: true }));
@@ -45,11 +45,8 @@
 });
 server.use("/api/v1", userRouter, orgRouter);
 server.use("/api/v1/auth", authRoute);
-<<<<<<< HEAD
+server.use("/api/v1", testimonialRoute);
 server.use("/api/v1/invite", inviteRoute);
-=======
->>>>>>> ba6d3e2e
-server.use("/api/v1", testimonialRoute);
 server.use("/api/v1/docs", swaggerUi.serve, swaggerUi.setup(swaggerSpec));
 server.use(routeNotFound);
 server.use(errorHandler);
