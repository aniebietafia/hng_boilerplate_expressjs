--- conflicted
+++ resolved
@@ -15,12 +15,9 @@
   smsRouter,
   productRouter,
   jobRouter,
-<<<<<<< HEAD
   paymentStripeRouter,
-=======
   blogRouter,
   adminRouter
->>>>>>> 7ae9a3d9
 } from "./routes";
 // import { seed } from "./seeder";
 import { routeNotFound, errorHandler } from "./middleware";
