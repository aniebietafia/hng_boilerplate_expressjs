// src/index.ts
import "reflect-metadata";
import { AppDataSource } from "./data-source";
import log from "./utils/logger";
import express, { Express, Request, Response } from "express";
import config from "./config";
import dotenv from "dotenv";
import cors from "cors";
import { userRouter, authRoute, testimonialRoute } from "./routes";
import { notificationRouter } from "./routes/notificationsettings";

import { routeNotFound, errorHandler } from "./middleware";
<<<<<<< HEAD
import { seed } from "./seeder";
import { orgRouter } from "./routes/organisation";
=======
import swaggerUi from "swagger-ui-express";
import swaggerSpec from "./swaggerConfig";
>>>>>>> ad4362ab

dotenv.config();

const port = config.port;
const server: Express = express();
server.options("*", cors());
server.use(
  cors({
    origin: "*",
    methods: ["GET", "POST", "PUT", "DELETE", "OPTIONS"],
    allowedHeaders: [
      "Origin",
      "X-Requested-With",
      "Content-Type",
      "Authorization",
    ],
  }),
);
server.use(express.json());
server.use(express.urlencoded({ extended: true }));
server.use(express.json());
server.get("/", (req: Request, res: Response) => {
  res.send("Hello world");
});
server.use("/api/v1", userRouter, orgRouter);
server.use("/api/v1/auth", authRoute);
server.use("/api/v1", testimonialRoute);
server.use("/api/v1/docs", swaggerUi.serve, swaggerUi.setup(swaggerSpec));
server.use(routeNotFound);
server.use(errorHandler);
server.use("/api/v1/settings", notificationRouter);

AppDataSource.initialize()
  .then(async () => {
<<<<<<< HEAD
    // seed().then(() => {
    //   log.info("Database seeded successfully");
    // });
=======
    // seed().catch(log.error);
    server.use(express.json());
    server.get("/", (req: Request, res: Response) => {
      res.send("Hello world");
    });

>>>>>>> ad4362ab
    server.listen(port, () => {
      log.info(`Server is listening on port ${port}`);
    });
  })
  .catch((error) => console.error(error));

export default server;<|MERGE_RESOLUTION|>--- conflicted
+++ resolved
@@ -10,13 +10,10 @@
 import { notificationRouter } from "./routes/notificationsettings";
 
 import { routeNotFound, errorHandler } from "./middleware";
-<<<<<<< HEAD
 import { seed } from "./seeder";
 import { orgRouter } from "./routes/organisation";
-=======
 import swaggerUi from "swagger-ui-express";
 import swaggerSpec from "./swaggerConfig";
->>>>>>> ad4362ab
 
 dotenv.config();
 
@@ -51,18 +48,12 @@
 
 AppDataSource.initialize()
   .then(async () => {
-<<<<<<< HEAD
-    // seed().then(() => {
-    //   log.info("Database seeded successfully");
-    // });
-=======
     // seed().catch(log.error);
     server.use(express.json());
     server.get("/", (req: Request, res: Response) => {
       res.send("Hello world");
     });
 
->>>>>>> ad4362ab
     server.listen(port, () => {
       log.info(`Server is listening on port ${port}`);
     });
