--- conflicted
+++ resolved
@@ -18,12 +18,9 @@
   adminRouter,
   exportRouter,
   sendEmailRoute,
-<<<<<<< HEAD
-=======
   paymentRouter,
   contactRouter,
   paymentFlutterwaveRouter,
->>>>>>> 86827501
 } from "./routes";
 import { smsRouter } from "./routes/sms";
 import { routeNotFound, errorHandler } from "./middleware";
@@ -53,17 +50,9 @@
 );
 
 server.use(Limiter);
-<<<<<<< HEAD
-
 server.use(express.json());
 server.use(express.urlencoded({ extended: true }));
-server.use(express.json());
-=======
 server.use(passport.initialize());
-server.use(express.json());
-server.use(express.urlencoded({ extended: true }));
-
->>>>>>> 86827501
 server.get("/", (req: Request, res: Response) => {
   res.send("Hello world");
 });
@@ -72,10 +61,8 @@
 server.use("/api/v1", authRoute);
 server.use("/api/v1", adminRouter);
 server.use("/api/v1", sendEmailRoute);
-<<<<<<< HEAD
 server.use("/api/v1/sms", smsRouter);
 server.use("/api/v1/help-center", helpRouter);
-=======
 server.use("/api/v1", smsRouter);
 server.use("/api/v1", helpRouter);
 server.use("/api/v1", productRouter);
@@ -87,23 +74,19 @@
 server.use("/api/v1", paymentRouter);
 server.use("/api/v1", jobRouter);
 server.use("/api/v1", orgRouter);
->>>>>>> 86827501
 server.use("/api/v1", exportRouter);
 server.use("/api/v1", testimonialRoute);
 server.use("/api/v1", blogRouter);
-<<<<<<< HEAD
 server.use("/api/v1/product", productRouter);
 server.use("/api/v1/docs", swaggerUi.serve, swaggerUi.setup(swaggerSpec));
 server.use("/api/v1/settings", notificationRouter);
 server.use("/api/v1/jobs", jobRouter);
 server.use("/api/v1", orgRouter);
 server.use("/api/v1", authMiddleware, orgRouter);
-=======
 server.use("/api/v1", contactRouter);
 server.use("/api/v1", jobRouter);
 server.use("/api/v1", orgRouter);
 server.use("/api/v1", updateRouter);
->>>>>>> 86827501
 server.use("/admin/queues", ServerAdapter.getRouter());
 server.use("/api-docs", swaggerUi.serve, swaggerUi.setup(swaggerSpec));
 
@@ -113,18 +96,11 @@
 AppDataSource.initialize()
   .then(async () => {
     // await seed();
-<<<<<<< HEAD
     server.use(express.json());
     server.get("/", (req: Request, res: Response) => {
       res.send("Hello world");
     });
-
-    server.use("/probe", (req: Request, res: Response) => {
-      res.send("I am the express api responding");
-    });
-
-=======
->>>>>>> 86827501
+  
     server.listen(port, () => {
       log.info(`Server is listening on port ${port}`);
     });
