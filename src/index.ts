// src/index.ts
import "reflect-metadata";
import AppDataSource from "./data-source";
import log from "./utils/logger";
import express, { Express, Request, Response } from "express";
import config from "./config";
import dotenv from "dotenv";
import cors from "cors";
import {
  userRouter,
  authRoute,
  helpRouter,
  testimonialRoute,
  notificationRouter,
  smsRouter,
<<<<<<< HEAD
  productRouter
=======
  jobRouter,
>>>>>>> 62bd6e69
} from "./routes";
import { routeNotFound, errorHandler } from "./middleware";
import { orgRouter } from "./routes/organisation";
import swaggerUi from "swagger-ui-express";
import swaggerSpec from "./swaggerConfig";
import { organisationRoute } from "./routes/createOrg";

dotenv.config();

const port = config.port;
const server: Express = express();
server.options("*", cors());
server.use(
  cors({
    origin: "*",
    methods: ["GET", "POST", "PUT", "DELETE", "OPTIONS"],
    allowedHeaders: [
      "Origin",
      "X-Requested-With",
      "Content-Type",
      "Authorization",
    ],
  })
);
server.use(express.json());
server.use(express.urlencoded({ extended: true }));
server.use(express.json());
server.get("/", (req: Request, res: Response) => {
  res.send("Hello world");
});
server.use("/api/v1", userRouter, orgRouter, organisationRoute);
server.use("/api/v1/auth", authRoute);
server.use("/api/v1/help-center", helpRouter);
server.use("/api/v1/sms", smsRouter);
server.use("/api/v1", testimonialRoute);
server.use("/api/v1/product", productRouter);
server.use("/api/v1/docs", swaggerUi.serve, swaggerUi.setup(swaggerSpec));
server.use(routeNotFound);
server.use(errorHandler);
server.use("/api/v1/settings", notificationRouter);
server.use("/api/v1/jobs", jobRouter);

AppDataSource.initialize()
  .then(async () => {
    // seed().catch(log.error);
    server.use(express.json());
    server.get("/", (req: Request, res: Response) => {
      res.send("Hello world");
    });

    server.listen(port, () => {
      log.info(`Server is listening on port ${port}`);
    });
  })
  .catch((error) => console.error(error));

export default server;<|MERGE_RESOLUTION|>--- conflicted
+++ resolved
@@ -13,11 +13,8 @@
   testimonialRoute,
   notificationRouter,
   smsRouter,
-<<<<<<< HEAD
-  productRouter
-=======
-  jobRouter,
->>>>>>> 62bd6e69
+  productRouter,
+  jobRouter
 } from "./routes";
 import { routeNotFound, errorHandler } from "./middleware";
 import { orgRouter } from "./routes/organisation";
