--- conflicted
+++ resolved
@@ -6,18 +6,14 @@
 import config from "./config";
 import dotenv from "dotenv";
 import cors from "cors";
-<<<<<<< HEAD
-import { userRouter, authRoute, helpRouter, testimonialRoute } from "./routes";
-import { notificationRouter } from "./routes/notificationsettings";
-=======
 import {
   userRouter,
   authRoute,
+  helpRouter,
   testimonialRoute,
   notificationRouter,
   smsRouter,
 } from "./routes";
->>>>>>> 199db357
 import { routeNotFound, errorHandler } from "./middleware";
 import { orgRouter } from "./routes/organisation";
 import swaggerUi from "swagger-ui-express";
@@ -48,11 +44,8 @@
 });
 server.use("/api/v1", userRouter, orgRouter);
 server.use("/api/v1/auth", authRoute);
-<<<<<<< HEAD
 server.use("/api/v1/help-center", helpRouter);
-=======
 server.use("/api/v1/sms", smsRouter);
->>>>>>> 199db357
 server.use("/api/v1", testimonialRoute);
 server.use("/api/v1/docs", swaggerUi.serve, swaggerUi.setup(swaggerSpec));
 server.use(routeNotFound);
