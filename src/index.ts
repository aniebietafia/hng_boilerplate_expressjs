// src/index.ts
import "reflect-metadata";
import AppDataSource from "./data-source";
import log from "./utils/logger";
import express, { Express, Request, Response } from "express";
import config from "./config";
import dotenv from "dotenv";
import cors from "cors";
import {
  userRouter,
  authRoute,
  helpRouter,
  testimonialRoute,
  notificationRouter,
  smsRouter,
  productRouter,
  adminRouter,
  jobRouter,
<<<<<<< HEAD
  adminRouter,
=======
>>>>>>> 87103b0e
} from "./routes";
// import { seed } from "./seeder";
import { routeNotFound, errorHandler } from "./middleware";
import { orgRouter } from "./routes/organisation";
import swaggerUi from "swagger-ui-express";
import swaggerSpec from "./swaggerConfig";

dotenv.config();

const port = config.port;
const server: Express = express();
server.options("*", cors());
server.use(
  cors({
    origin: "*",
    methods: ["GET", "POST", "PUT", "DELETE", "OPTIONS", "PATCH"],
    allowedHeaders: [
      "Origin",
      "X-Requested-With",
      "Content-Type",
      "Authorization",
    ],
  })
);
server.use(express.json());
server.use(express.urlencoded({ extended: true }));
server.use(express.json());
server.get("/", (req: Request, res: Response) => {
  res.send("Hello world");
});
server.use("/api/v1/admin", adminRouter);
<<<<<<< HEAD
server.use("/api/v1", userRouter, orgRouter);
=======
server.use("/api/v1/users", userRouter);
>>>>>>> 87103b0e
server.use("/api/v1/auth", authRoute);
server.use("/api/v1/help-center", helpRouter);
server.use("/api/v1/sms", smsRouter);
server.use("/api/v1", testimonialRoute);
server.use("/api/v1/product", productRouter);
server.use("/api/v1/docs", swaggerUi.serve, swaggerUi.setup(swaggerSpec));
server.use(routeNotFound);
server.use(errorHandler);
server.use("/api/v1/settings", notificationRouter);
server.use("/api/v1/jobs", jobRouter);

AppDataSource.initialize()
  .then(async () => {
    // await seed();
    server.use(express.json());
    server.get("/", (req: Request, res: Response) => {
      res.send("Hello world");
    });

    server.listen(port, () => {
      log.info(`Server is listening on port ${port}`);
    });
  })
  .catch((error) => console.error(error));

export default server;<|MERGE_RESOLUTION|>--- conflicted
+++ resolved
@@ -16,10 +16,7 @@
   productRouter,
   adminRouter,
   jobRouter,
-<<<<<<< HEAD
   adminRouter,
-=======
->>>>>>> 87103b0e
 } from "./routes";
 // import { seed } from "./seeder";
 import { routeNotFound, errorHandler } from "./middleware";
@@ -51,11 +48,7 @@
   res.send("Hello world");
 });
 server.use("/api/v1/admin", adminRouter);
-<<<<<<< HEAD
-server.use("/api/v1", userRouter, orgRouter);
-=======
 server.use("/api/v1/users", userRouter);
->>>>>>> 87103b0e
 server.use("/api/v1/auth", authRoute);
 server.use("/api/v1/help-center", helpRouter);
 server.use("/api/v1/sms", smsRouter);
