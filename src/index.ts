<<<<<<< HEAD
import "reflect-metadata";
import express, { Express, Request, Response } from "express";
const app: Express = express();
app.use(express.json());
import dotenv from "dotenv"
dotenv.config()

import { authenticateJWT } from './middleware/auth'
import { NotificationSetting } from './entitiy/NotificationSetting'
import config from "./ormconfig";
import { DataSource } from "typeorm";
const dataSource = new DataSource(config);

// TO validate all required fields in post /api/notification-settings
interface NotificationSettings {
  user_id: number;
  email_notifications: boolean;
  push_notifications: boolean;
  sms_notifications: boolean;
}

const requiredFields: (keyof NotificationSettings)[] = [
  'user_id',
  'email_notifications',
  'push_notifications',
  'sms_notifications'
];

const validateFields = (body: Partial<NotificationSettings>) => {
  const missingFields = requiredFields.filter(field => body[field] === undefined);

  if (missingFields.length > 0) {
    return {
      valid: false,
      message: `Missing required fields: ${missingFields.join(', ')}`
    };
  }

  return { valid: true };
};

dataSource.initialize().then(() => {
  console.log("Data Source has been initialized!");
  const notificationSettingRepository = dataSource.getRepository(NotificationSetting)


  app.get("/", async (req: Request, res: Response) => {
    res.send("Hello world");
  });

  // Create notification setting
  app.post("/api/notification-settings", authenticateJWT, async (req: Request, res: Response) => {
    try {

      const validation = validateFields(req.body);

      if (!validation.valid) {
        return res.status(400).json({ status: "error", code: 400, message: validation.message });
      }
      const { user_id } = req.body;

      // Check if a notification setting already exists for this user_id
      const existingSetting = await notificationSettingRepository.findOne({ where: { user_id } });

      if (existingSetting) {
        return res.status(409).json({ status: "error", code: 409, message: "Notification settings for this user already exist." });
      }

      const newSetting = notificationSettingRepository.create(req.body);
      const result = await notificationSettingRepository.save(newSetting);
      console.log(result)
      res.status(200).json({ status: "success", code: 200, data: result });
    } catch (error) {
      console.log("there is an error", error)
      res.status(500).json({ status: "error", code: 500, message: "Error creating user notification" });
    }
  });

  // Get notification setting
  app.get("/api/notification-settings/:user_id", authenticateJWT, async (req: Request, res: Response) => {
    try {
      const settings = await notificationSettingRepository.findOne({ where: { user_id: String(req.params.user_id) } });
      if (settings === null) {
        return res.status(404).json({ status: "Not found", message: "The user with the requested id cannot be found" })
      }
      res.status(200).json({ status: "success", code: 200, data: settings });

    } catch (error) {
      res.status(500).json({ status: "error", code: 500, message: error.message });
    }
  });

  app.listen(process.env.PORT || 8080, () => {
    console.info(`Server is listening on port ${process.env.PORT || 8080}`);
  });

}).catch((err) => {
  console.error("Error during Data Source initialization:", err);
})
=======
// src/index.ts
import "reflect-metadata";
import { AppDataSource } from "./data-source";
import log from "./utils/logger";
import express, { Express, Request, Response } from "express";
import config from "./config";
import dotenv from "dotenv";
import cors from "cors";
import { userRouter, authRoute } from "./routes";
import { routeNotFound, errorHandler } from "./middleware";

dotenv.config();

const port = config.port;
const server: Express = express();
server.options("*", cors());
server.use(
  cors({
    origin: "*",
    methods: ["GET", "POST", "PUT", "DELETE", "OPTIONS"],
    allowedHeaders: [
      "Origin",
      "X-Requested-With",
      "Content-Type",
      "Authorization",
    ],
  })
);
server.use(express.json());
server.use(express.urlencoded({ extended: true }));
server.use(express.json());
server.get("/", (req: Request, res: Response) => {
  res.send("Hello world");
});
server.use("/api/v1", userRouter);
server.use("/api/v1/auth", authRoute);
server.use(routeNotFound);
server.use(errorHandler);

AppDataSource.initialize()
  .then(async () => {
    server.listen(port, () => {
      log.info(`Server is listening on port ${port}`);
    });
  })
  .catch((error) => console.error(error));

export default server;
>>>>>>> 43465de9
<|MERGE_RESOLUTION|>--- conflicted
+++ resolved
@@ -1,104 +1,3 @@
-<<<<<<< HEAD
-import "reflect-metadata";
-import express, { Express, Request, Response } from "express";
-const app: Express = express();
-app.use(express.json());
-import dotenv from "dotenv"
-dotenv.config()
-
-import { authenticateJWT } from './middleware/auth'
-import { NotificationSetting } from './entitiy/NotificationSetting'
-import config from "./ormconfig";
-import { DataSource } from "typeorm";
-const dataSource = new DataSource(config);
-
-// TO validate all required fields in post /api/notification-settings
-interface NotificationSettings {
-  user_id: number;
-  email_notifications: boolean;
-  push_notifications: boolean;
-  sms_notifications: boolean;
-}
-
-const requiredFields: (keyof NotificationSettings)[] = [
-  'user_id',
-  'email_notifications',
-  'push_notifications',
-  'sms_notifications'
-];
-
-const validateFields = (body: Partial<NotificationSettings>) => {
-  const missingFields = requiredFields.filter(field => body[field] === undefined);
-
-  if (missingFields.length > 0) {
-    return {
-      valid: false,
-      message: `Missing required fields: ${missingFields.join(', ')}`
-    };
-  }
-
-  return { valid: true };
-};
-
-dataSource.initialize().then(() => {
-  console.log("Data Source has been initialized!");
-  const notificationSettingRepository = dataSource.getRepository(NotificationSetting)
-
-
-  app.get("/", async (req: Request, res: Response) => {
-    res.send("Hello world");
-  });
-
-  // Create notification setting
-  app.post("/api/notification-settings", authenticateJWT, async (req: Request, res: Response) => {
-    try {
-
-      const validation = validateFields(req.body);
-
-      if (!validation.valid) {
-        return res.status(400).json({ status: "error", code: 400, message: validation.message });
-      }
-      const { user_id } = req.body;
-
-      // Check if a notification setting already exists for this user_id
-      const existingSetting = await notificationSettingRepository.findOne({ where: { user_id } });
-
-      if (existingSetting) {
-        return res.status(409).json({ status: "error", code: 409, message: "Notification settings for this user already exist." });
-      }
-
-      const newSetting = notificationSettingRepository.create(req.body);
-      const result = await notificationSettingRepository.save(newSetting);
-      console.log(result)
-      res.status(200).json({ status: "success", code: 200, data: result });
-    } catch (error) {
-      console.log("there is an error", error)
-      res.status(500).json({ status: "error", code: 500, message: "Error creating user notification" });
-    }
-  });
-
-  // Get notification setting
-  app.get("/api/notification-settings/:user_id", authenticateJWT, async (req: Request, res: Response) => {
-    try {
-      const settings = await notificationSettingRepository.findOne({ where: { user_id: String(req.params.user_id) } });
-      if (settings === null) {
-        return res.status(404).json({ status: "Not found", message: "The user with the requested id cannot be found" })
-      }
-      res.status(200).json({ status: "success", code: 200, data: settings });
-
-    } catch (error) {
-      res.status(500).json({ status: "error", code: 500, message: error.message });
-    }
-  });
-
-  app.listen(process.env.PORT || 8080, () => {
-    console.info(`Server is listening on port ${process.env.PORT || 8080}`);
-  });
-
-}).catch((err) => {
-  console.error("Error during Data Source initialization:", err);
-})
-=======
 // src/index.ts
 import "reflect-metadata";
 import { AppDataSource } from "./data-source";
@@ -108,6 +7,7 @@
 import dotenv from "dotenv";
 import cors from "cors";
 import { userRouter, authRoute } from "./routes";
+import { notificationRouter } from "./routes/notificationsettings"
 import { routeNotFound, errorHandler } from "./middleware";
 
 dotenv.config();
@@ -137,6 +37,7 @@
 server.use("/api/v1/auth", authRoute);
 server.use(routeNotFound);
 server.use(errorHandler);
+server.use("/api/v1/settings", notificationRouter);
 
 AppDataSource.initialize()
   .then(async () => {
@@ -147,4 +48,3 @@
   .catch((error) => console.error(error));
 
 export default server;
->>>>>>> 43465de9
