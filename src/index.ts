// src/index.ts
import "reflect-metadata";
import AppDataSource from "./data-source";
import log from "./utils/logger";
import express, { Express, Request, Response } from "express";
import config from "./config";
import dotenv from "dotenv";
import cors from "cors";
import {
  userRouter,
  authRoute,
  helpRouter,
  testimonialRoute,
  notificationRouter,
  smsRouter,
<<<<<<< HEAD
  inviteRoute,
=======
  jobRouter,
>>>>>>> fde1a1f0
} from "./routes";

import { routeNotFound, errorHandler } from "./middleware";
import { orgRouter } from "./routes/organisation";
import swaggerUi from "swagger-ui-express";
import swaggerSpec from "./swaggerConfig";

dotenv.config();

const port = config.port;
const server: Express = express();
server.options("*", cors());
server.use(
  cors({
    origin: "*",
    methods: ["GET", "POST", "PUT", "DELETE", "OPTIONS", "PATCH"],
    allowedHeaders: [
      "Origin",
      "X-Requested-With",
      "Content-Type",
      "Authorization",
    ],
  })
);
server.use(express.json());
server.use(express.urlencoded({ extended: true }));
server.use(express.json());
server.get("/", (req: Request, res: Response) => {
  res.send("Hello world");
});
server.use("/api/v1", userRouter, orgRouter);
server.use("/api/v1/auth", authRoute);
server.use("/api/v1/help-center", helpRouter);
server.use("/api/v1/sms", smsRouter);
server.use("/api/v1", testimonialRoute);
server.use("/api/v1/invite", inviteRoute);
server.use("/api/v1/docs", swaggerUi.serve, swaggerUi.setup(swaggerSpec));
server.use(routeNotFound);
server.use(errorHandler);
server.use("/api/v1/settings", notificationRouter);
server.use("/api/v1/jobs", jobRouter);

AppDataSource.initialize()
  .then(async () => {
    // seed().catch(log.error);
    server.use(express.json());
    server.get("/", (req: Request, res: Response) => {
      res.send("Hello world");
    });

    server.listen(port, () => {
      log.info(`Server is listening on port ${port}`);
    });
  })
  .catch((error) => console.error(error));

export default server;<|MERGE_RESOLUTION|>--- conflicted
+++ resolved
@@ -13,11 +13,8 @@
   testimonialRoute,
   notificationRouter,
   smsRouter,
-<<<<<<< HEAD
+  jobRouter,
   inviteRoute,
-=======
-  jobRouter,
->>>>>>> fde1a1f0
 } from "./routes";
 
 import { routeNotFound, errorHandler } from "./middleware";
