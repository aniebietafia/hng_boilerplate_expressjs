--- conflicted
+++ resolved
@@ -6,17 +6,14 @@
 import config from "./config";
 import dotenv from "dotenv";
 import cors from "cors";
-<<<<<<< HEAD
-import { userRouter, authRoute, testimonialRoute, notificationRouter, productRouter } from "./routes";
-=======
 import {
   userRouter,
   authRoute,
   testimonialRoute,
   notificationRouter,
   smsRouter,
+  productRouter
 } from "./routes";
->>>>>>> 199db357
 import { routeNotFound, errorHandler } from "./middleware";
 import { orgRouter } from "./routes/organisation";
 import swaggerUi from "swagger-ui-express";
