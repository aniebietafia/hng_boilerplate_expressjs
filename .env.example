--- conflicted
+++ resolved
@@ -1,57 +1,26 @@
-<<<<<<< HEAD
-PORT=8000
-AUTH_SECRET=
-DB_USER=
-DB_PORT=
-DB_HOST=
-DB_PASSWORD=
-DB_NAME=
-NODE_ENV=development
-SMTP_USER=
-SMTP_PASSWORD=
-SMTP_HOST=
-SMTP_SERVICE=
+PORT=8000,
+"api-prefix": "api/v1",
+DB_USER=,
+DB_HOST=,
+DB_PASSWORD=,
+DB_PORT=,
+DB_NAME=,
+TOKEN_SECRET=
+SMTP_USER=,
+SMTP_PASSWORD=,
+SMTP_HOST=,
+SMTP_SERVICE=,
+SMTP_PORT=,
+REDIS_PASSWORD=,
+REDIS_HOST=,
+REDIS_PORT=,
+NODE_ENV=,
 TWILIO_SID=
 TWILIO_AUTH_TOKEN=
 TWILIO_PHONE_NUMBER=
-TWILIO_ACCOUNT_SID=
-TWILIO_AUTH_TOKEN=
-GOOGLE_CLIENT_ID=
+GOOGLE_CLIENT_ID=:
 GOOGLE_CLIENT_SECRET=
-#Redis Configuration
-REDIS_HOST=
-REDIS_PORT=
-
-# Cloudinary setup
+GOOGLE_AUTH_CALLBACK_URL=
 CLOUDINARY_CLOUD_NAME=
 CLOUDINARY_API_KEY=
-CLOUDINARY_API_SECRET=
-GOOGLE_AUTH_CALLBACK_URL=
-=======
-  PORT=8000,
-  "api-prefix": "api/v1",
-  DB_USER=,
-  DB_HOST=,
-  DB_PASSWORD=,
-  DB_PORT=,
-  DB_NAME=,
-  TOKEN_SECRET=
-  SMTP_USER=,
-  SMTP_PASSWORD=,
-  SMTP_HOST=,
-  SMTP_SERVICE=,
-  SMTP_PORT=,
-  REDIS_PASSWORD=,
-  REDIS_HOST=,
-  REDIS_PORT=,
-  NODE_ENV=,
-  TWILIO_SID=
-  TWILIO_AUTH_TOKEN=
-  TWILIO_PHONE_NUMBER=
-  GOOGLE_CLIENT_ID=:
-  GOOGLE_CLIENT_SECRET=
-  GOOGLE_AUTH_CALLBACK_URL=
-  CLOUDINARY_CLOUD_NAME=
-  CLOUDINARY_API_KEY=
-  CLOUDINARY_API_SECRET=
->>>>>>> 597c06c1
+CLOUDINARY_API_SECRET=