{
  "compilerOptions": {
    "lib": ["es5", "es6"],
    "target": "ES2020",
    "module": "commonjs",
    "moduleResolution": "node",
    "outDir": "./build",
    "emitDecoratorMetadata": true,
    "experimentalDecorators": true,
    "esModuleInterop": true,
    "forceConsistentCasingInFileNames": true,
    "sourceMap": true,
<<<<<<< HEAD
    "skipLibCheck": true,
    "experimentalDecorators": true,
    "emitDecoratorMetadata": true
  },
  "include": ["src/**/*"]
=======
    "typeRoots": ["src/types"]
  }
>>>>>>> 43465de9
}<|MERGE_RESOLUTION|>--- conflicted
+++ resolved
@@ -10,14 +10,8 @@
     "esModuleInterop": true,
     "forceConsistentCasingInFileNames": true,
     "sourceMap": true,
-<<<<<<< HEAD
     "skipLibCheck": true,
-    "experimentalDecorators": true,
-    "emitDecoratorMetadata": true
-  },
-  "include": ["src/**/*"]
-=======
+    "include": ["src/**/*"],
     "typeRoots": ["src/types"]
   }
->>>>>>> 43465de9
 }