--- conflicted
+++ resolved
@@ -12,13 +12,9 @@
     "forceConsistentCasingInFileNames": true,
     "sourceMap": true,
     "skipLibCheck": true,
-<<<<<<< HEAD
     "typeRoots": ["./node_modules/@types","src/types"],
-    "types": ["jest"]
-=======
-    "typeRoots": ["src/types"],
+    "types": ["jest"],
     "resolveJsonModule": true
->>>>>>> 5b97d0f0
   },
   "types": ["node", "jest"],
   "include": ["src/**/*", "config"],
