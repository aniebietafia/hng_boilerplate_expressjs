--- conflicted
+++ resolved
@@ -12,12 +12,8 @@
     "forceConsistentCasingInFileNames": true,
     "sourceMap": true,
     "skipLibCheck": true,
-<<<<<<< HEAD
-    "typeRoots": ["src/types", "./node_modules/@types"],
-=======
     "typeRoots": ["./node_modules/@types","src/types"],
     "types": ["jest"],
->>>>>>> ecccdbfc
     "resolveJsonModule": true
   },
   "types": ["node", "jest"],
